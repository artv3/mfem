--- conflicted
+++ resolved
@@ -64,11 +64,7 @@
 	$(CCC) -c $(abspath $(<)) $(MFEM_FLAGS) $(INCLUDES) -o $(@)
 
 # Template rule for devices
-<<<<<<< HEAD
-# 1: postfix of 'unit_tests_', 2: prefix of '_OBJECT_FILES',
-=======
 # 1: postfix of 'sedov_tests_', 2: prefix of '_OBJECT_FILES',
->>>>>>> 8f617a59
 # 3: configuration string for the MFEM device, separated with '$(comma)'
 comma=,
 define sedov_tests
