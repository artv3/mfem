// Copyright (c) 2010, Lawrence Livermore National Security, LLC. Produced at
// the Lawrence Livermore National Laboratory. LLNL-CODE-443211. All Rights
// reserved. See file COPYRIGHT for details.
//
// This file is part of the MFEM library. For more information and source code
// availability see http://mfem.org.
//
// MFEM is free software; you can redistribute it and/or modify it under the
// terms of the GNU Lesser General Public License (as published by the Free
// Software Foundation) version 2.1 dated February 1999.

#include "mesh_headers.hpp"
#include "../fem/fem.hpp"
#include "../general/sort_pairs.hpp"

#include <string>
#include <cmath>
#include <climits> // INT_MAX
#include <map>

#include <fstream> // MLS Debugging

namespace mfem
{


const DenseTensor &CoarseFineTransformations::GetPointMatrices(
   Geometry::Type geom) const
{
   std::map<Geometry::Type, DenseTensor>::const_iterator pm_it;
   pm_it = point_matrices.find(geom);
   MFEM_VERIFY(pm_it != point_matrices.end(),
               "cannot find point matrices for geometry type \"" << geom
               << "\"");
   return pm_it->second;
}

namespace internal
{

// Used in CoarseFineTransformations::GetCoarseToFineMap() below.
struct RefType
{
   Geometry::Type geom;
   int num_children;
   const Pair<int,int> *children;

   RefType(Geometry::Type g, int n, const Pair<int,int> *c)
      : geom(g), num_children(n), children(c) { }

   bool operator<(const RefType &other) const
   {
      if (geom < other.geom) { return true; }
      if (geom > other.geom) { return false; }
      if (num_children < other.num_children) { return true; }
      if (num_children > other.num_children) { return false; }
      for (int i = 0; i < num_children; i++)
      {
         if (children[i].one < other.children[i].one) { return true; }
         if (children[i].one > other.children[i].one) { return false; }
      }
      return false; // everything is equal
   }
};

}

void CoarseFineTransformations::GetCoarseToFineMap(
   const mfem::Mesh &fine_mesh, Table &coarse_to_fine,
   Array<int> &coarse_to_ref_type, Table &ref_type_to_matrix,
   Array<mfem::Geometry::Type> &ref_type_to_geom) const
{
   const int fine_ne = embeddings.Size();
   int coarse_ne = -1;
   for (int i = 0; i < fine_ne; i++)
   {
      coarse_ne = std::max(coarse_ne, embeddings[i].parent);
   }
   coarse_ne++;

   coarse_to_ref_type.SetSize(coarse_ne);
   coarse_to_fine.SetDims(coarse_ne, fine_ne);

   Array<int> cf_i(coarse_to_fine.GetI(), coarse_ne+1);
   Array<Pair<int,int> > cf_j(fine_ne);
   cf_i = 0;
   for (int i = 0; i < fine_ne; i++)
   {
      cf_i[embeddings[i].parent+1]++;
   }
   cf_i.PartialSum();
   MFEM_ASSERT(cf_i.Last() == cf_j.Size(), "internal error");
   for (int i = 0; i < fine_ne; i++)
   {
      const Embedding &e = embeddings[i];
      cf_j[cf_i[e.parent]].one = e.matrix; // used as sort key below
      cf_j[cf_i[e.parent]].two = i;
      cf_i[e.parent]++;
   }
   std::copy_backward(cf_i.begin(), cf_i.end()-1, cf_i.end());
   cf_i[0] = 0;
   for (int i = 0; i < coarse_ne; i++)
   {
      std::sort(&cf_j[cf_i[i]], cf_j.GetData() + cf_i[i+1]);
   }
   for (int i = 0; i < fine_ne; i++)
   {
      coarse_to_fine.GetJ()[i] = cf_j[i].two;
   }

   using internal::RefType;
   using std::map;
   using std::pair;

   map<RefType,int> ref_type_map;
   for (int i = 0; i < coarse_ne; i++)
   {
      const int num_children = cf_i[i+1]-cf_i[i];
      MFEM_ASSERT(num_children > 0, "");
      const int fine_el = cf_j[cf_i[i]].two;
      // Assuming the coarse and the fine elements have the same geometry:
      const Geometry::Type geom = fine_mesh.GetElementBaseGeometry(fine_el);
      const RefType ref_type(geom, num_children, &cf_j[cf_i[i]]);
      pair<map<RefType,int>::iterator,bool> res =
         ref_type_map.insert(
            pair<const RefType,int>(ref_type, (int)ref_type_map.size()));
      coarse_to_ref_type[i] = res.first->second;
   }
   ref_type_to_matrix.MakeI((int)ref_type_map.size());
   ref_type_to_geom.SetSize((int)ref_type_map.size());
   for (map<RefType,int>::iterator it = ref_type_map.begin();
        it != ref_type_map.end(); ++it)
   {
      ref_type_to_matrix.AddColumnsInRow(it->second, it->first.num_children);
      ref_type_to_geom[it->second] = it->first.geom;
   }
   ref_type_to_matrix.MakeJ();
   for (map<RefType,int>::iterator it = ref_type_map.begin();
        it != ref_type_map.end(); ++it)
   {
      const RefType &rt = it->first;
      for (int j = 0; j < rt.num_children; j++)
      {
         ref_type_to_matrix.AddConnection(it->second, rt.children[j].one);
      }
   }
   ref_type_to_matrix.ShiftUpI();
}

NCMesh::GeomInfo NCMesh::GI[Geometry::NumGeom];

NCMesh::GeomInfo& NCMesh::gi_hex  = NCMesh::GI[Geometry::CUBE];
NCMesh::GeomInfo& NCMesh::gi_quad = NCMesh::GI[Geometry::SQUARE];
NCMesh::GeomInfo& NCMesh::gi_tri  = NCMesh::GI[Geometry::TRIANGLE];

void NCMesh::GeomInfo::Initialize(const mfem::Element* elem)
{
   if (initialized) { return; }

   nv = elem->GetNVertices();
   ne = elem->GetNEdges();
   nf = elem->GetNFaces(nfv);

   for (int i = 0; i < ne; i++)
   {
      for (int j = 0; j < 2; j++)
      {
         edges[i][j] = elem->GetEdgeVertices(i)[j];
      }
   }
   for (int i = 0; i < nf; i++)
   {
      for (int j = 0; j < nfv; j++)
      {
         faces[i][j] = elem->GetFaceVertices(i)[j];
      }
   }

   // in 2D we pretend to have faces too, so we can use Face::elem[2]
   if (!nf)
   {
      for (int i = 0; i < ne; i++)
      {
         // make a degenerate face
         faces[i][0] = faces[i][1] = edges[i][0];
         faces[i][2] = faces[i][3] = edges[i][1];
      }
      nf = ne;
   }

   initialized = true;
}


NCMesh::NCMesh(const Mesh *mesh, std::istream *vertex_parents)
{
   Dim = mesh->Dimension();
   spaceDim = mesh->SpaceDimension();

   // assume the mesh is anisotropic if we're loading a file
   Iso = vertex_parents ? false : true;

   // examine elements and reserve the first node IDs for vertices
   // (note: 'mesh' may not have vertices defined yet, e.g., on load)
   int max_id = -1;
   for (int i = 0; i < mesh->GetNE(); i++)
   {
      const mfem::Element *elem = mesh->GetElement(i);
      const int *v = elem->GetVertices(), nv = elem->GetNVertices();
      for (int j = 0; j < nv; j++)
      {
         max_id = std::max(max_id, v[j]);
      }
   }
   for (int id = 0; id <= max_id; id++)
   {
      // top-level nodes are special: id == p1 == p2 == orig. vertex id
      int node = nodes.GetId(id, id);
      MFEM_CONTRACT_VAR(node);
      MFEM_ASSERT(node == id, "");
   }

   // if a mesh file is being read, load the vertex hierarchy now;
   // 'vertex_parents' must be at the appropriate section in the mesh file
   if (vertex_parents)
   {
      LoadVertexParents(*vertex_parents);
   }
   else
   {
      top_vertex_pos.SetSize(3*mesh->GetNV());
      for (int i = 0; i < mesh->GetNV(); i++)
      {
         memcpy(&top_vertex_pos[3*i], mesh->GetVertex(i), 3*sizeof(double));
      }
   }

   // create the NCMesh::Element struct for each Mesh element
   for (int i = 0; i < mesh->GetNE(); i++)
   {
      const mfem::Element *elem = mesh->GetElement(i);

      Geometry::Type geom = elem->GetGeometryType();
      if (geom != Geometry::TRIANGLE &&
          geom != Geometry::SQUARE &&
          geom != Geometry::CUBE)
      {
         MFEM_ABORT("only triangles, quads and hexes are supported by NCMesh.");
      }

      // initialize edge/face tables for this type of element
      GI[geom].Initialize(elem);

      // create our Element struct for this element
      int root_id = AddElement(Element(geom, elem->GetAttribute()));
      MFEM_ASSERT(root_id == i, "");
      Element &root_elem = elements[root_id];

      const int *v = elem->GetVertices();
      for (int j = 0; j < GI[geom].nv; j++)
      {
         root_elem.node[j] = v[j];
      }

      // increase reference count of all nodes the element is using
      // (NOTE: this will also create and reference all edge nodes and faces)
      RefElement(root_id);

      // make links from faces back to the element
      RegisterFaces(root_id);
   }

   // store boundary element attributes
   for (int i = 0; i < mesh->GetNBE(); i++)
   {
      const mfem::Element *be = mesh->GetBdrElement(i);
      const int *v = be->GetVertices();

      if (be->GetType() == mfem::Element::QUADRILATERAL)
      {
         Face* face = faces.Find(v[0], v[1], v[2], v[3]);
         MFEM_VERIFY(face, "boundary face not found.");
         face->attribute = be->GetAttribute();
      }
      else if (be->GetType() == mfem::Element::SEGMENT)
      {
         Face* face = faces.Find(v[0], v[0], v[1], v[1]);
         MFEM_VERIFY(face, "boundary face not found.");
         face->attribute = be->GetAttribute();
      }
      else
      {
         MFEM_ABORT("only segment and quadrilateral boundary "
                    "elements are supported by NCMesh.");
      }
   }

<<<<<<< HEAD
   // Store entity set information if present in the Mesh
   ncent_sets = (mesh->ent_sets) ?
                new NCEntitySets(*mesh->ent_sets, *this) : NULL;
=======
   if (!vertex_parents) // not loading mesh
   {
      InitRootState(mesh->GetNE());
   }
>>>>>>> 5b269399

   Update();
}

NCMesh::NCMesh(const NCMesh &other)
   : Dim(other.Dim)
   , spaceDim(other.spaceDim)
   , Iso(other.Iso)
   , nodes(other.nodes)
   , faces(other.faces)
   , elements(other.elements)
{
   other.free_element_ids.Copy(free_element_ids);
   other.root_state.Copy(root_state);
   other.top_vertex_pos.Copy(top_vertex_pos);

   // Copy the entity set information
   ncent_sets = (other.ncent_sets) ? new NCEntitySets(*other.ncent_sets) : NULL;

   Update();
}

void NCMesh::Update()
{
   UpdateLeafElements();
   UpdateVertices();

   vertex_list.Clear();
   face_list.Clear();
   edge_list.Clear();

   element_vertex.Clear();
}

NCMesh::~NCMesh()
{
#ifdef MFEM_DEBUG
#ifdef MFEM_USE_MPI
   // in parallel, update 'leaf_elements'
   for (int i = 0; i < elements.Size(); i++)
   {
      elements[i].rank = 0; // make sure all leaves are in leaf_elements
   }
   UpdateLeafElements();
#endif

   // sign off of all faces and nodes
   Array<int> elemFaces;
   for (int i = 0; i < leaf_elements.Size(); i++)
   {
      elemFaces.SetSize(0);
      UnrefElement(leaf_elements[i], elemFaces);
      DeleteUnusedFaces(elemFaces);
   }

   // NOTE: in release mode, we just throw away all faces and nodes at once
#endif

   delete ncent_sets;
}

NCMesh::Node::~Node()
{
   MFEM_ASSERT(!vert_refc && !edge_refc, "node was not unreffed properly, "
               "vert_refc: " << (int) vert_refc << ", edge_refc: "
               << (int) edge_refc);
}

void NCMesh::RefElement(int elem)
{
   Element &el = elements[elem];
   int* node = el.node;
   GeomInfo& gi = GI[(int) el.geom];

   // ref all vertices
   for (int i = 0; i < gi.nv; i++)
   {
      nodes[node[i]].vert_refc++;
   }

   // ref all edges (possibly creating their nodes)
   for (int i = 0; i < gi.ne; i++)
   {
      const int* ev = gi.edges[i];
      nodes.Get(node[ev[0]], node[ev[1]])->edge_refc++;
   }

   // get all faces (possibly creating them)
   for (int i = 0; i < gi.nf; i++)
   {
      const int* fv = gi.faces[i];
      faces.GetId(node[fv[0]], node[fv[1]], node[fv[2]], node[fv[3]]);

      // NOTE: face->RegisterElement called separately to avoid having
      // to store 3 element indices  temporarily in the face when refining.
      // See also NCMesh::RegisterFaces.
   }
}

void NCMesh::UnrefElement(int elem, Array<int> &elemFaces)
{
   Element &el = elements[elem];
   int* node = el.node;
   GeomInfo& gi = GI[(int) el.geom];

   // unref all faces
   for (int i = 0; i < gi.nf; i++)
   {
      const int* fv = gi.faces[i];
      int face = faces.FindId(node[fv[0]], node[fv[1]],
                              node[fv[2]], node[fv[3]]);
      MFEM_ASSERT(face >= 0, "face not found.");
      faces[face].ForgetElement(elem);

      // NOTE: faces.Delete() called later to avoid destroying and
      // recreating faces during refinement, see NCMesh::DeleteUnusedFaces.
      elemFaces.Append(face);
   }

   // unref all edges (possibly destroying them)
   for (int i = 0; i < gi.ne; i++)
   {
      const int* ev = gi.edges[i];
      int enode = FindAltParents(node[ev[0]], node[ev[1]]);
      MFEM_ASSERT(enode >= 0, "edge not found.");
      MFEM_ASSERT(nodes.IdExists(enode), "edge does not exist.");
      if (!nodes[enode].UnrefEdge())
      {
         nodes.Delete(enode);
      }
   }

   // unref all vertices (possibly destroying them)
   for (int i = 0; i < gi.nv; i++)
   {
      if (!nodes[node[i]].UnrefVertex())
      {
         nodes.Delete(node[i]);
      }
   }
}

void NCMesh::RegisterFaces(int elem, int* fattr)
{
   Element &el = elements[elem];
   GeomInfo &gi = GI[(int) el.geom];

   for (int i = 0; i < gi.nf; i++)
   {
      Face* face = GetFace(el, i);
      MFEM_ASSERT(face, "face not found.");
      face->RegisterElement(elem);
      if (fattr) { face->attribute = fattr[i]; }
   }
}

void NCMesh::DeleteUnusedFaces(const Array<int> &elemFaces)
{
   for (int i = 0; i < elemFaces.Size(); i++)
   {
      if (faces[elemFaces[i]].Unused())
      {
         faces.Delete(elemFaces[i]);
      }
   }
}

void NCMesh::Face::RegisterElement(int e)
{
   if (elem[0] < 0) { elem[0] = e; }
   else if (elem[1] < 0) { elem[1] = e; }
   else { MFEM_ABORT("can't have 3 elements in Face::elem[]."); }
}

void NCMesh::Face::ForgetElement(int e)
{
   if (elem[0] == e) { elem[0] = -1; }
   else if (elem[1] == e) { elem[1] = -1; }
   else { MFEM_ABORT("element " << e << " not found in Face::elem[]."); }
}

NCMesh::Face* NCMesh::GetFace(Element &elem, int face_no)
{
   GeomInfo& gi = GI[(int) elem.geom];
   const int* fv = gi.faces[face_no];
   int* node = elem.node;
   return faces.Find(node[fv[0]], node[fv[1]], node[fv[2]], node[fv[3]]);
}

int NCMesh::Face::GetSingleElement() const
{
   if (elem[0] >= 0)
   {
      MFEM_ASSERT(elem[1] < 0, "not a single element face.");
      return elem[0];
   }
   else
   {
      MFEM_ASSERT(elem[1] >= 0, "no elements in face.");
      return elem[1];
   }
}

int NCMesh::FindAltParents(int node1, int node2)
{
   int mid = nodes.FindId(node1, node2);
   if (mid < 0 && Dim >= 3 && !Iso)
   {
      // In rare cases, a mid-face node exists under alternate parents a1, a2
      // (see picture) instead of the requested parents n1, n2. This is an
      // inconsistent situation that may exist temporarily as a result of
      // "nodes.Reparent" while doing anisotropic splits, before forced
      // refinements are all processed. This function attempts to retrieve such
      // a node. An extra twist is that w1 and w2 may themselves need to be
      // obtained using this very function.
      //
      //                 n1.p1      n1       n1.p2
      //                      *------*------*
      //                      |      |      |
      //                      |      |mid   |
      //                   a1 *------*------* a2
      //                      |      |      |
      //                      |      |      |
      //                      *------*------*
      //                 n2.p1      n2       n2.p2
      //
      // NOTE: this function would not be needed if the elements remembered
      // their edge nodes. We have however opted to save memory at the cost of
      // this computation, which is only necessary when forced refinements are
      // being done.

      Node &n1 = nodes[node1], &n2 = nodes[node2];

      int n1p1 = n1.p1, n1p2 = n1.p2;
      int n2p1 = n2.p1, n2p2 = n2.p2;

      if ((n1p1 != n1p2) && (n2p1 != n2p2)) // non-top-level nodes?
      {
         int a1 = FindAltParents(n1p1, n2p1);
         int a2 = (a1 >= 0) ? FindAltParents(n1p2, n2p2) : -1 /*optimization*/;

         if (a1 < 0 || a2 < 0)
         {
            // one more try may be needed as p1, p2 are unordered
            a1 = FindAltParents(n1p1, n2p2);
            a2 = (a1 >= 0) ? FindAltParents(n1p2, n2p1) : -1 /*optimization*/;
         }

         if (a1 >= 0 && a2 >= 0) // got both alternate parents?
         {
            mid = nodes.FindId(a1, a2);
         }
      }
   }
   return mid;
}


//// Refinement & Derefinement /////////////////////////////////////////////////

NCMesh::Element::Element(Geometry::Type geom, int attr)
   : geom(geom), ref_type(0), flag(0), index(-1), rank(0), attribute(attr)
   , parent(-1)
{
   for (int i = 0; i < 8; i++) { node[i] = -1; }

   // NOTE: in 2D the 8-element node/child arrays are not optimal, however,
   // testing shows we would only save 17% of the total NCMesh memory if
   // 4-element arrays were used (e.g. through templates); we thus prefer to
   // keep the code as simple as possible.
}

int NCMesh::NewHexahedron(int n0, int n1, int n2, int n3,
                          int n4, int n5, int n6, int n7,
                          int attr,
                          int fattr0, int fattr1, int fattr2,
                          int fattr3, int fattr4, int fattr5)
{
   // create new unrefined element, initialize nodes
   int new_id = AddElement(Element(Geometry::CUBE, attr));
   Element &el = elements[new_id];

   el.node[0] = n0, el.node[1] = n1, el.node[2] = n2, el.node[3] = n3;
   el.node[4] = n4, el.node[5] = n5, el.node[6] = n6, el.node[7] = n7;

   // get faces and assign face attributes
   Face* f[6];
   for (int i = 0; i < gi_hex.nf; i++)
   {
      const int* fv = gi_hex.faces[i];
      f[i] = faces.Get(el.node[fv[0]], el.node[fv[1]],
                       el.node[fv[2]], el.node[fv[3]]);
   }

   f[0]->attribute = fattr0,  f[1]->attribute = fattr1;
   f[2]->attribute = fattr2,  f[3]->attribute = fattr3;
   f[4]->attribute = fattr4,  f[5]->attribute = fattr5;

   return new_id;
}

int NCMesh::NewQuadrilateral(int n0, int n1, int n2, int n3,
                             int attr,
                             int eattr0, int eattr1, int eattr2, int eattr3)
{
   // create new unrefined element, initialize nodes
   int new_id = AddElement(Element(Geometry::SQUARE, attr));
   Element &el = elements[new_id];

   el.node[0] = n0, el.node[1] = n1, el.node[2] = n2, el.node[3] = n3;

   // get (degenerate) faces and assign face attributes
   Face* f[4];
   for (int i = 0; i < gi_quad.nf; i++)
   {
      const int* fv = gi_quad.faces[i];
      f[i] = faces.Get(el.node[fv[0]], el.node[fv[1]],
                       el.node[fv[2]], el.node[fv[3]]);
   }

   f[0]->attribute = eattr0,  f[1]->attribute = eattr1;
   f[2]->attribute = eattr2,  f[3]->attribute = eattr3;

   return new_id;
}

int NCMesh::NewTriangle(int n0, int n1, int n2,
                        int attr, int eattr0, int eattr1, int eattr2)
{
   // create new unrefined element, initialize nodes
   int new_id = AddElement(Element(Geometry::TRIANGLE, attr));
   Element &el = elements[new_id];
   el.node[0] = n0, el.node[1] = n1, el.node[2] = n2;

   // get (degenerate) faces and assign face attributes
   Face* f[3];
   for (int i = 0; i < gi_tri.nf; i++)
   {
      const int* fv = gi_tri.faces[i];
      f[i] = faces.Get(el.node[fv[0]], el.node[fv[1]],
                       el.node[fv[2]], el.node[fv[3]]);
   }

   f[0]->attribute = eattr0;
   f[1]->attribute = eattr1;
   f[2]->attribute = eattr2;

   return new_id;
}

int NCMesh::GetMidEdgeNode(int vn1, int vn2)
{
   // in 3D we must be careful about getting the mid-edge node
   int mid = FindAltParents(vn1, vn2);
   if (mid < 0) { mid = nodes.GetId(vn1, vn2); } // create if not found
   return mid;
}

int NCMesh::GetMidFaceNode(int en1, int en2, int en3, int en4)
{
   // mid-face node can be created either from (en1, en3) or from (en2, en4)
   int midf = nodes.FindId(en1, en3);
   if (midf >= 0) { return midf; }
   return nodes.GetId(en2, en4);
}

//
inline bool NCMesh::NodeSetX1(int node, int* n)
{ return node == n[0] || node == n[3] || node == n[4] || node == n[7]; }

inline bool NCMesh::NodeSetX2(int node, int* n)
{ return node == n[1] || node == n[2] || node == n[5] || node == n[6]; }

inline bool NCMesh::NodeSetY1(int node, int* n)
{ return node == n[0] || node == n[1] || node == n[4] || node == n[5]; }

inline bool NCMesh::NodeSetY2(int node, int* n)
{ return node == n[2] || node == n[3] || node == n[6] || node == n[7]; }

inline bool NCMesh::NodeSetZ1(int node, int* n)
{ return node == n[0] || node == n[1] || node == n[2] || node == n[3]; }

inline bool NCMesh::NodeSetZ2(int node, int* n)
{ return node == n[4] || node == n[5] || node == n[6] || node == n[7]; }


void NCMesh::ForceRefinement(int vn1, int vn2, int vn3, int vn4)
{
   // get the element this face belongs to
   Face* face = faces.Find(vn1, vn2, vn3, vn4);
   if (!face) { return; }

   int elem = face->GetSingleElement();
   MFEM_ASSERT(!elements[elem].ref_type, "element already refined.");

   int* nodes = elements[elem].node;

   // schedule the right split depending on face orientation
   if ((NodeSetX1(vn1, nodes) && NodeSetX2(vn2, nodes)) ||
       (NodeSetX1(vn2, nodes) && NodeSetX2(vn1, nodes)))
   {
      ref_stack.Append(Refinement(elem, 1)); // X split
   }
   else if ((NodeSetY1(vn1, nodes) && NodeSetY2(vn2, nodes)) ||
            (NodeSetY1(vn2, nodes) && NodeSetY2(vn1, nodes)))
   {
      ref_stack.Append(Refinement(elem, 2)); // Y split
   }
   else if ((NodeSetZ1(vn1, nodes) && NodeSetZ2(vn2, nodes)) ||
            (NodeSetZ1(vn2, nodes) && NodeSetZ2(vn1, nodes)))
   {
      ref_stack.Append(Refinement(elem, 4)); // Z split
   }
   else
   {
      MFEM_ABORT("inconsistent element/face structure.");
   }
}


void NCMesh::CheckAnisoFace(int vn1, int vn2, int vn3, int vn4,
                            int mid12, int mid34, int level)
{
   // When a face is getting split anisotropically (without loss of generality
   // we assume a "vertical" split here, see picture), it is important to make
   // sure that the mid-face vertex node (midf) has mid34 and mid12 as parents.
   // This is necessary for the face traversal algorithm and at places like
   // Refine() that assume the mid-edge nodes to be accessible through the right
   // parents. However, midf may already exist under the parents mid41 and
   // mid23. In that case we need to "reparent" midf, i.e., reinsert it to the
   // hash-table under the correct parents. This doesn't affect other nodes as
   // all IDs stay the same, only the face refinement "tree" is affected.
   //
   //                     vn4      mid34      vn3
   //                        *------*------*
   //                        |      |      |
   //                        |      |midf  |
   //                  mid41 *- - - *- - - * mid23
   //                        |      |      |
   //                        |      |      |
   //                        *------*------*
   //                    vn1      mid12      vn2
   //
   // This function is recursive, because the above applies to any node along
   // the middle vertical edge. The function calls itself again for the bottom
   // and upper half of the above picture.

   int mid23 = nodes.FindId(vn2, vn3);
   int mid41 = nodes.FindId(vn4, vn1);
   if (mid23 >= 0 && mid41 >= 0)
   {
      int midf = nodes.FindId(mid23, mid41);
      if (midf >= 0)
      {
         nodes.Reparent(midf, mid12, mid34);

         CheckAnisoFace(vn1, vn2, mid23, mid41, mid12, midf, level+1);
         CheckAnisoFace(mid41, mid23, vn3, vn4, midf, mid34, level+1);
         return;
      }
   }

   // Also, this is the place where forced refinements begin. In the picture
   // above, edges mid12-midf and midf-mid34 should actually exist in the
   // neighboring elements, otherwise the mesh is inconsistent and needs to be
   // fixed. Example: suppose an element is being refined isotropically (!)
   // whose neighbors across some face look like this:
   //
   //                         *--------*--------*
   //                         |   d    |    e   |
   //                         *--------*--------*
   //                         |      c          |
   //                         *--------*--------*
   //                         |        |        |
   //                         |   a    |    b   |
   //                         |        |        |
   //                         *--------*--------*
   //
   // Element 'c' needs to be refined vertically for the mesh to remain valid.

   if (level > 0)
   {
      ForceRefinement(vn1, vn2, vn3, vn4);
   }
}

void NCMesh::CheckIsoFace(int vn1, int vn2, int vn3, int vn4,
                          int en1, int en2, int en3, int en4, int midf)
{
   if (!Iso)
   {
      /* If anisotropic refinements are present in the mesh, we need to check
         isotropically split faces as well, see second comment in
         CheckAnisoFace above. */

      CheckAnisoFace(vn1, vn2, en2, en4, en1, midf);
      CheckAnisoFace(en4, en2, vn3, vn4, midf, en3);
      CheckAnisoFace(vn4, vn1, en1, en3, en4, midf);
      CheckAnisoFace(en3, en1, vn2, vn3, midf, en2);
   }
}


void NCMesh::RefineElement(int elem, char ref_type)
{
   if (!ref_type) { return; }

   // handle elements that may have been (force-) refined already
   Element &el = elements[elem];
   if (el.ref_type)
   {
      char remaining = ref_type & ~el.ref_type;

      // do the remaining splits on the children
      for (int i = 0; i < 8; i++)
      {
         if (el.child[i] >= 0) { RefineElement(el.child[i], remaining); }
      }
      return;
   }

   int* no = el.node;
   int attr = el.attribute;

   int child[8];
   for (int i = 0; i < 8; i++) { child[i] = -1; }

   // get parent's face attributes
   int fa[6];
   GeomInfo& gi = GI[(int) el.geom];
   for (int i = 0; i < gi.nf; i++)
   {
      const int* fv = gi.faces[i];
      Face* face = faces.Find(no[fv[0]], no[fv[1]], no[fv[2]], no[fv[3]]);
      fa[i] = face->attribute;
   }

   // create child elements
   if (el.geom == Geometry::CUBE)
   {
      // Vertex numbering is assumed to be as follows:
      //
      //       7             6
      //        +-----------+                Faces: 0 bottom
      //       /|          /|                       1 front
      //    4 / |       5 / |                       2 right
      //     +-----------+  |                       3 back
      //     |  |        |  |                       4 left
      //     |  +--------|--+                       5 top
      //     | / 3       | / 2       Z Y
      //     |/          |/          |/
      //     +-----------+           *--X
      //    0             1

      if (ref_type == 1) // split along X axis
      {
         int mid01 = GetMidEdgeNode(no[0], no[1]);
         int mid23 = GetMidEdgeNode(no[2], no[3]);
         int mid45 = GetMidEdgeNode(no[4], no[5]);
         int mid67 = GetMidEdgeNode(no[6], no[7]);

         child[0] = NewHexahedron(no[0], mid01, mid23, no[3],
                                  no[4], mid45, mid67, no[7], attr,
                                  fa[0], fa[1], -1, fa[3], fa[4], fa[5]);

         child[1] = NewHexahedron(mid01, no[1], no[2], mid23,
                                  mid45, no[5], no[6], mid67, attr,
                                  fa[0], fa[1], fa[2], fa[3], -1, fa[5]);

         CheckAnisoFace(no[0], no[1], no[5], no[4], mid01, mid45);
         CheckAnisoFace(no[2], no[3], no[7], no[6], mid23, mid67);
         CheckAnisoFace(no[4], no[5], no[6], no[7], mid45, mid67);
         CheckAnisoFace(no[3], no[2], no[1], no[0], mid23, mid01);
      }
      else if (ref_type == 2) // split along Y axis
      {
         int mid12 = GetMidEdgeNode(no[1], no[2]);
         int mid30 = GetMidEdgeNode(no[3], no[0]);
         int mid56 = GetMidEdgeNode(no[5], no[6]);
         int mid74 = GetMidEdgeNode(no[7], no[4]);

         child[0] = NewHexahedron(no[0], no[1], mid12, mid30,
                                  no[4], no[5], mid56, mid74, attr,
                                  fa[0], fa[1], fa[2], -1, fa[4], fa[5]);

         child[1] = NewHexahedron(mid30, mid12, no[2], no[3],
                                  mid74, mid56, no[6], no[7], attr,
                                  fa[0], -1, fa[2], fa[3], fa[4], fa[5]);

         CheckAnisoFace(no[1], no[2], no[6], no[5], mid12, mid56);
         CheckAnisoFace(no[3], no[0], no[4], no[7], mid30, mid74);
         CheckAnisoFace(no[5], no[6], no[7], no[4], mid56, mid74);
         CheckAnisoFace(no[0], no[3], no[2], no[1], mid30, mid12);
      }
      else if (ref_type == 4) // split along Z axis
      {
         int mid04 = GetMidEdgeNode(no[0], no[4]);
         int mid15 = GetMidEdgeNode(no[1], no[5]);
         int mid26 = GetMidEdgeNode(no[2], no[6]);
         int mid37 = GetMidEdgeNode(no[3], no[7]);

         child[0] = NewHexahedron(no[0], no[1], no[2], no[3],
                                  mid04, mid15, mid26, mid37, attr,
                                  fa[0], fa[1], fa[2], fa[3], fa[4], -1);

         child[1] = NewHexahedron(mid04, mid15, mid26, mid37,
                                  no[4], no[5], no[6], no[7], attr,
                                  -1, fa[1], fa[2], fa[3], fa[4], fa[5]);

         CheckAnisoFace(no[4], no[0], no[1], no[5], mid04, mid15);
         CheckAnisoFace(no[5], no[1], no[2], no[6], mid15, mid26);
         CheckAnisoFace(no[6], no[2], no[3], no[7], mid26, mid37);
         CheckAnisoFace(no[7], no[3], no[0], no[4], mid37, mid04);
      }
      else if (ref_type == 3) // XY split
      {
         int mid01 = GetMidEdgeNode(no[0], no[1]);
         int mid12 = GetMidEdgeNode(no[1], no[2]);
         int mid23 = GetMidEdgeNode(no[2], no[3]);
         int mid30 = GetMidEdgeNode(no[3], no[0]);

         int mid45 = GetMidEdgeNode(no[4], no[5]);
         int mid56 = GetMidEdgeNode(no[5], no[6]);
         int mid67 = GetMidEdgeNode(no[6], no[7]);
         int mid74 = GetMidEdgeNode(no[7], no[4]);

         int midf0 = GetMidFaceNode(mid23, mid12, mid01, mid30);
         int midf5 = GetMidFaceNode(mid45, mid56, mid67, mid74);

         child[0] = NewHexahedron(no[0], mid01, midf0, mid30,
                                  no[4], mid45, midf5, mid74, attr,
                                  fa[0], fa[1], -1, -1, fa[4], fa[5]);

         child[1] = NewHexahedron(mid01, no[1], mid12, midf0,
                                  mid45, no[5], mid56, midf5, attr,
                                  fa[0], fa[1], fa[2], -1, -1, fa[5]);

         child[2] = NewHexahedron(midf0, mid12, no[2], mid23,
                                  midf5, mid56, no[6], mid67, attr,
                                  fa[0], -1, fa[2], fa[3], -1, fa[5]);

         child[3] = NewHexahedron(mid30, midf0, mid23, no[3],
                                  mid74, midf5, mid67, no[7], attr,
                                  fa[0], -1, -1, fa[3], fa[4], fa[5]);

         CheckAnisoFace(no[0], no[1], no[5], no[4], mid01, mid45);
         CheckAnisoFace(no[1], no[2], no[6], no[5], mid12, mid56);
         CheckAnisoFace(no[2], no[3], no[7], no[6], mid23, mid67);
         CheckAnisoFace(no[3], no[0], no[4], no[7], mid30, mid74);

         CheckIsoFace(no[3], no[2], no[1], no[0], mid23, mid12, mid01, mid30, midf0);
         CheckIsoFace(no[4], no[5], no[6], no[7], mid45, mid56, mid67, mid74, midf5);
      }
      else if (ref_type == 5) // XZ split
      {
         int mid01 = GetMidEdgeNode(no[0], no[1]);
         int mid23 = GetMidEdgeNode(no[2], no[3]);
         int mid45 = GetMidEdgeNode(no[4], no[5]);
         int mid67 = GetMidEdgeNode(no[6], no[7]);

         int mid04 = GetMidEdgeNode(no[0], no[4]);
         int mid15 = GetMidEdgeNode(no[1], no[5]);
         int mid26 = GetMidEdgeNode(no[2], no[6]);
         int mid37 = GetMidEdgeNode(no[3], no[7]);

         int midf1 = GetMidFaceNode(mid01, mid15, mid45, mid04);
         int midf3 = GetMidFaceNode(mid23, mid37, mid67, mid26);

         child[0] = NewHexahedron(no[0], mid01, mid23, no[3],
                                  mid04, midf1, midf3, mid37, attr,
                                  fa[0], fa[1], -1, fa[3], fa[4], -1);

         child[1] = NewHexahedron(mid01, no[1], no[2], mid23,
                                  midf1, mid15, mid26, midf3, attr,
                                  fa[0], fa[1], fa[2], fa[3], -1, -1);

         child[2] = NewHexahedron(midf1, mid15, mid26, midf3,
                                  mid45, no[5], no[6], mid67, attr,
                                  -1, fa[1], fa[2], fa[3], -1, fa[5]);

         child[3] = NewHexahedron(mid04, midf1, midf3, mid37,
                                  no[4], mid45, mid67, no[7], attr,
                                  -1, fa[1], -1, fa[3], fa[4], fa[5]);

         CheckAnisoFace(no[3], no[2], no[1], no[0], mid23, mid01);
         CheckAnisoFace(no[2], no[6], no[5], no[1], mid26, mid15);
         CheckAnisoFace(no[6], no[7], no[4], no[5], mid67, mid45);
         CheckAnisoFace(no[7], no[3], no[0], no[4], mid37, mid04);

         CheckIsoFace(no[0], no[1], no[5], no[4], mid01, mid15, mid45, mid04, midf1);
         CheckIsoFace(no[2], no[3], no[7], no[6], mid23, mid37, mid67, mid26, midf3);
      }
      else if (ref_type == 6) // YZ split
      {
         int mid12 = GetMidEdgeNode(no[1], no[2]);
         int mid30 = GetMidEdgeNode(no[3], no[0]);
         int mid56 = GetMidEdgeNode(no[5], no[6]);
         int mid74 = GetMidEdgeNode(no[7], no[4]);

         int mid04 = GetMidEdgeNode(no[0], no[4]);
         int mid15 = GetMidEdgeNode(no[1], no[5]);
         int mid26 = GetMidEdgeNode(no[2], no[6]);
         int mid37 = GetMidEdgeNode(no[3], no[7]);

         int midf2 = GetMidFaceNode(mid12, mid26, mid56, mid15);
         int midf4 = GetMidFaceNode(mid30, mid04, mid74, mid37);

         child[0] = NewHexahedron(no[0], no[1], mid12, mid30,
                                  mid04, mid15, midf2, midf4, attr,
                                  fa[0], fa[1], fa[2], -1, fa[4], -1);

         child[1] = NewHexahedron(mid30, mid12, no[2], no[3],
                                  midf4, midf2, mid26, mid37, attr,
                                  fa[0], -1, fa[2], fa[3], fa[4], -1);

         child[2] = NewHexahedron(mid04, mid15, midf2, midf4,
                                  no[4], no[5], mid56, mid74, attr,
                                  -1, fa[1], fa[2], -1, fa[4], fa[5]);

         child[3] = NewHexahedron(midf4, midf2, mid26, mid37,
                                  mid74, mid56, no[6], no[7], attr,
                                  -1, -1, fa[2], fa[3], fa[4], fa[5]);

         CheckAnisoFace(no[4], no[0], no[1], no[5], mid04, mid15);
         CheckAnisoFace(no[0], no[3], no[2], no[1], mid30, mid12);
         CheckAnisoFace(no[3], no[7], no[6], no[2], mid37, mid26);
         CheckAnisoFace(no[7], no[4], no[5], no[6], mid74, mid56);

         CheckIsoFace(no[1], no[2], no[6], no[5], mid12, mid26, mid56, mid15, midf2);
         CheckIsoFace(no[3], no[0], no[4], no[7], mid30, mid04, mid74, mid37, midf4);
      }
      else if (ref_type == 7) // full isotropic refinement
      {
         int mid01 = GetMidEdgeNode(no[0], no[1]);
         int mid12 = GetMidEdgeNode(no[1], no[2]);
         int mid23 = GetMidEdgeNode(no[2], no[3]);
         int mid30 = GetMidEdgeNode(no[3], no[0]);

         int mid45 = GetMidEdgeNode(no[4], no[5]);
         int mid56 = GetMidEdgeNode(no[5], no[6]);
         int mid67 = GetMidEdgeNode(no[6], no[7]);
         int mid74 = GetMidEdgeNode(no[7], no[4]);

         int mid04 = GetMidEdgeNode(no[0], no[4]);
         int mid15 = GetMidEdgeNode(no[1], no[5]);
         int mid26 = GetMidEdgeNode(no[2], no[6]);
         int mid37 = GetMidEdgeNode(no[3], no[7]);

         int midf0 = GetMidFaceNode(mid23, mid12, mid01, mid30);
         int midf1 = GetMidFaceNode(mid01, mid15, mid45, mid04);
         int midf2 = GetMidFaceNode(mid12, mid26, mid56, mid15);
         int midf3 = GetMidFaceNode(mid23, mid37, mid67, mid26);
         int midf4 = GetMidFaceNode(mid30, mid04, mid74, mid37);
         int midf5 = GetMidFaceNode(mid45, mid56, mid67, mid74);

         int midel = GetMidEdgeNode(midf1, midf3);

         child[0] = NewHexahedron(no[0], mid01, midf0, mid30,
                                  mid04, midf1, midel, midf4, attr,
                                  fa[0], fa[1], -1, -1, fa[4], -1);

         child[1] = NewHexahedron(mid01, no[1], mid12, midf0,
                                  midf1, mid15, midf2, midel, attr,
                                  fa[0], fa[1], fa[2], -1, -1, -1);

         child[2] = NewHexahedron(midf0, mid12, no[2], mid23,
                                  midel, midf2, mid26, midf3, attr,
                                  fa[0], -1, fa[2], fa[3], -1, -1);

         child[3] = NewHexahedron(mid30, midf0, mid23, no[3],
                                  midf4, midel, midf3, mid37, attr,
                                  fa[0], -1, -1, fa[3], fa[4], -1);

         child[4] = NewHexahedron(mid04, midf1, midel, midf4,
                                  no[4], mid45, midf5, mid74, attr,
                                  -1, fa[1], -1, -1, fa[4], fa[5]);

         child[5] = NewHexahedron(midf1, mid15, midf2, midel,
                                  mid45, no[5], mid56, midf5, attr,
                                  -1, fa[1], fa[2], -1, -1, fa[5]);

         child[6] = NewHexahedron(midel, midf2, mid26, midf3,
                                  midf5, mid56, no[6], mid67, attr,
                                  -1, -1, fa[2], fa[3], -1, fa[5]);

         child[7] = NewHexahedron(midf4, midel, midf3, mid37,
                                  mid74, midf5, mid67, no[7], attr,
                                  -1, -1, -1, fa[3], fa[4], fa[5]);

         CheckIsoFace(no[3], no[2], no[1], no[0], mid23, mid12, mid01, mid30, midf0);
         CheckIsoFace(no[0], no[1], no[5], no[4], mid01, mid15, mid45, mid04, midf1);
         CheckIsoFace(no[1], no[2], no[6], no[5], mid12, mid26, mid56, mid15, midf2);
         CheckIsoFace(no[2], no[3], no[7], no[6], mid23, mid37, mid67, mid26, midf3);
         CheckIsoFace(no[3], no[0], no[4], no[7], mid30, mid04, mid74, mid37, midf4);
         CheckIsoFace(no[4], no[5], no[6], no[7], mid45, mid56, mid67, mid74, midf5);
      }
      else
      {
         MFEM_ABORT("invalid refinement type.");
      }

      if (ref_type != 7) { Iso = false; }
   }
   else if (el.geom == Geometry::SQUARE)
   {
      ref_type &= ~4; // ignore Z bit

      if (ref_type == 1) // X split
      {
         int mid01 = nodes.GetId(no[0], no[1]);
         int mid23 = nodes.GetId(no[2], no[3]);

         child[0] = NewQuadrilateral(no[0], mid01, mid23, no[3],
                                     attr, fa[0], -1, fa[2], fa[3]);

         child[1] = NewQuadrilateral(mid01, no[1], no[2], mid23,
                                     attr, fa[0], fa[1], fa[2], -1);
      }
      else if (ref_type == 2) // Y split
      {
         int mid12 = nodes.GetId(no[1], no[2]);
         int mid30 = nodes.GetId(no[3], no[0]);

         child[0] = NewQuadrilateral(no[0], no[1], mid12, mid30,
                                     attr, fa[0], fa[1], -1, fa[3]);

         child[1] = NewQuadrilateral(mid30, mid12, no[2], no[3],
                                     attr, -1, fa[1], fa[2], fa[3]);
      }
      else if (ref_type == 3) // iso split
      {
         int mid01 = nodes.GetId(no[0], no[1]);
         int mid12 = nodes.GetId(no[1], no[2]);
         int mid23 = nodes.GetId(no[2], no[3]);
         int mid30 = nodes.GetId(no[3], no[0]);

         int midel = nodes.GetId(mid01, mid23);

         child[0] = NewQuadrilateral(no[0], mid01, midel, mid30,
                                     attr, fa[0], -1, -1, fa[3]);

         child[1] = NewQuadrilateral(mid01, no[1], mid12, midel,
                                     attr, fa[0], fa[1], -1, -1);

         child[2] = NewQuadrilateral(midel, mid12, no[2], mid23,
                                     attr, -1, fa[1], fa[2], -1);

         child[3] = NewQuadrilateral(mid30, midel, mid23, no[3],
                                     attr, -1, -1, fa[2], fa[3]);
      }
      else
      {
         MFEM_ABORT("Invalid refinement type.");
      }

      if (ref_type != 3) { Iso = false; }
   }
   else if (el.geom == Geometry::TRIANGLE)
   {
      ref_type = 3; // for consistence

      // isotropic split - the only ref_type available for triangles
      int mid01 = nodes.GetId(no[0], no[1]);
      int mid12 = nodes.GetId(no[1], no[2]);
      int mid20 = nodes.GetId(no[2], no[0]);

      child[0] = NewTriangle(no[0], mid01, mid20, attr, fa[0], -1, fa[2]);
      child[1] = NewTriangle(mid01, no[1], mid12, attr, fa[0], fa[1], -1);
      child[2] = NewTriangle(mid20, mid12, no[2], attr, -1, fa[1], fa[2]);
      child[3] = NewTriangle(mid01, mid12, mid20, attr, -1, -1, -1);
   }
   else
   {
      MFEM_ABORT("Unsupported element geometry.");
   }

   // start using the nodes of the children, create edges & faces
   for (int i = 0; i < 8 && child[i] >= 0; i++)
   {
      RefElement(child[i]);
   }

   int buf[6];
   Array<int> parentFaces(buf, 6);
   parentFaces.SetSize(0);

   // sign off of all nodes of the parent, clean up unused nodes, but keep faces
   UnrefElement(elem, parentFaces);

   // register the children in their faces
   for (int i = 0; i < 8 && child[i] >= 0; i++)
   {
      RegisterFaces(child[i]);
   }

   // clean up parent faces, if unused
   DeleteUnusedFaces(parentFaces);

   // make the children inherit our rank, set the parent element
   for (int i = 0; i < 8 && child[i] >= 0; i++)
   {
      Element &ch = elements[child[i]];
      ch.rank = el.rank;
      ch.parent = elem;
   }

   // finish the refinement
   el.ref_type = ref_type;
   memcpy(el.child, child, sizeof(el.child));
}


void NCMesh::Refine(const Array<Refinement>& refinements)
{
   // push all refinements on the stack in reverse order
   ref_stack.Reserve(refinements.Size());
   for (int i = refinements.Size()-1; i >= 0; i--)
   {
      const Refinement& ref = refinements[i];
      ref_stack.Append(Refinement(leaf_elements[ref.index], ref.ref_type));
   }

   // keep refining as long as the stack contains something
   int nforced = 0;
   while (ref_stack.Size())
   {
      Refinement ref = ref_stack.Last();
      ref_stack.DeleteLast();

      int size = ref_stack.Size();
      RefineElement(ref.index, ref.ref_type);
      nforced += ref_stack.Size() - size;
   }

   /* TODO: the current algorithm of forced refinements is not optimal. As
      forced refinements spread through the mesh, some may not be necessary
      in the end, since the affected elements may still be scheduled for
      refinement that could stop the propagation. We should introduce the
      member Element::ref_pending that would show the intended refinement in
      the batch. A forced refinement would be combined with ref_pending to
      (possibly) stop the propagation earlier.

      Update: what about a FIFO instead of ref_stack? */

#if defined(MFEM_DEBUG) && !defined(MFEM_USE_MPI)
   mfem::out << "Refined " << refinements.Size() << " + " << nforced
             << " elements" << std::endl;
#endif
   ref_stack.DeleteAll();

   Update();
}


//// Derefinement //////////////////////////////////////////////////////////////

static int quad_deref_table[3][4 + 4] =
{
   { 0, 1, 1, 0, /**/ 1, 1, 0, 0 }, // 1 - X
   { 0, 0, 1, 1, /**/ 0, 0, 1, 1 }, // 2 - Y
   { 0, 1, 2, 3, /**/ 1, 1, 3, 3 }  // 3 - iso
};
static int hex_deref_table[7][8 + 6] =
{
   { 0, 1, 1, 0, 0, 1, 1, 0, /**/ 1, 1, 1, 0, 0, 0 }, // 1 - X
   { 0, 0, 1, 1, 0, 0, 1, 1, /**/ 0, 0, 0, 1, 1, 1 }, // 2 - Y
   { 0, 1, 2, 3, 0, 1, 2, 3, /**/ 1, 1, 1, 3, 3, 3 }, // 3 - XY
   { 0, 0, 0, 0, 1, 1, 1, 1, /**/ 0, 0, 0, 1, 1, 1 }, // 4 - Z
   { 0, 1, 1, 0, 3, 2, 2, 3, /**/ 1, 1, 1, 3, 3, 3 }, // 5 - XZ
   { 0, 0, 1, 1, 2, 2, 3, 3, /**/ 0, 0, 0, 3, 3, 3 }, // 6 - YZ
   { 0, 1, 2, 3, 4, 5, 6, 7, /**/ 1, 1, 1, 7, 7, 7 }  // 7 - iso
};


int NCMesh::RetrieveNode(const Element &el, int index)
{
   if (!el.ref_type) { return el.node[index]; }

   // need to retrieve node from a child element (there is always a child
   // that inherited the parent's corner under the same index)
   int ch;
   switch (el.geom)
   {
      case Geometry::CUBE:
         ch = el.child[hex_deref_table[el.ref_type - 1][index]];
         break;

      case Geometry::SQUARE:
         ch = el.child[quad_deref_table[el.ref_type - 1][index]];
         break;

      case Geometry::TRIANGLE:
         ch = el.child[index];
         break;

      default:
         ch = 0; // suppress compiler warning
         MFEM_ABORT("Unsupported element geometry.");
   }
   return RetrieveNode(elements[ch], index);
}


void NCMesh::DerefineElement(int elem)
{
   Element &el = elements[elem];
   if (!el.ref_type) { return; }

   int child[8];
   memcpy(child, el.child, sizeof(child));

   // first make sure that all children are leaves, derefine them if not
   for (int i = 0; i < 8 && child[i] >= 0; i++)
   {
      if (elements[child[i]].ref_type)
      {
         DerefineElement(child[i]);
      }
   }

   // retrieve original corner nodes and face attributes from the children
   int fa[6];
   if (el.geom == Geometry::CUBE)
   {
      for (int i = 0; i < 8; i++)
      {
         Element &ch = elements[child[hex_deref_table[el.ref_type - 1][i]]];
         el.node[i] = ch.node[i];
      }
      for (int i = 0; i < 6; i++)
      {
         Element &ch = elements[child[hex_deref_table[el.ref_type - 1][i + 8]]];
         const int* fv = gi_hex.faces[i];
         fa[i] = faces.Find(ch.node[fv[0]], ch.node[fv[1]],
                            ch.node[fv[2]], ch.node[fv[3]])->attribute;
      }
   }
   else if (el.geom == Geometry::SQUARE)
   {
      for (int i = 0; i < 4; i++)
      {
         Element &ch = elements[child[quad_deref_table[el.ref_type - 1][i]]];
         el.node[i] = ch.node[i];
      }
      for (int i = 0; i < 4; i++)
      {
         Element &ch = elements[child[quad_deref_table[el.ref_type - 1][i + 4]]];
         const int* fv = gi_quad.faces[i];
         fa[i] = faces.Find(ch.node[fv[0]], ch.node[fv[1]],
                            ch.node[fv[2]], ch.node[fv[3]])->attribute;
      }
   }
   else if (el.geom == Geometry::TRIANGLE)
   {
      for (int i = 0; i < 3; i++)
      {
         Element& ch = elements[child[i]];
         el.node[i] = ch.node[i];
         const int* fv = gi_tri.faces[i];
         fa[i] = faces.Find(ch.node[fv[0]], ch.node[fv[1]],
                            ch.node[fv[2]], ch.node[fv[3]])->attribute;
      }
   }
   else
   {
      MFEM_ABORT("Unsupported element geometry.");
   }

   // sign in to all nodes again
   RefElement(elem);

   int buf[8*6];
   Array<int> childFaces(buf, 8*6);
   childFaces.SetSize(0);

   // delete children, determine rank
   el.rank = INT_MAX;
   for (int i = 0; i < 8 && child[i] >= 0; i++)
   {
      el.rank = std::min(el.rank, elements[child[i]].rank);
      UnrefElement(child[i], childFaces);
      FreeElement(child[i]);
   }

   RegisterFaces(elem, fa);

   // delete unused faces
   childFaces.Sort();
   childFaces.Unique();
   DeleteUnusedFaces(childFaces);

   el.ref_type = 0;
}


void NCMesh::CollectDerefinements(int elem, Array<Connection> &list)
{
   Element &el = elements[elem];
   if (!el.ref_type) { return; }

   int total = 0, ref = 0, ghost = 0;
   for (int i = 0; i < 8 && el.child[i] >= 0; i++)
   {
      total++;
      Element &ch = elements[el.child[i]];
      if (ch.ref_type) { ref++; break; }
      if (IsGhost(ch)) { ghost++; }
   }

   if (!ref && ghost < total)
   {
      // can be derefined, add to list
      int next_row = list.Size() ? (list.Last().from + 1) : 0;
      for (int i = 0; i < 8 && el.child[i] >= 0; i++)
      {
         Element &ch = elements[el.child[i]];
         list.Append(Connection(next_row, ch.index));
      }
   }
   else
   {
      for (int i = 0; i < 8 && el.child[i] >= 0; i++)
      {
         CollectDerefinements(el.child[i], list);
      }
   }
}

const Table& NCMesh::GetDerefinementTable()
{
   Array<Connection> list;
   list.Reserve(leaf_elements.Size());

   for (int i = 0; i < root_state.Size(); i++)
   {
      CollectDerefinements(i, list);
   }

   int size = list.Size() ? (list.Last().from + 1) : 0;
   derefinements.MakeFromList(size, list);
   return derefinements;
}

void NCMesh::CheckDerefinementNCLevel(const Table &deref_table,
                                      Array<int> &level_ok, int max_nc_level)
{
   level_ok.SetSize(deref_table.Size());
   for (int i = 0; i < deref_table.Size(); i++)
   {
      const int* fine = deref_table.GetRow(i), size = deref_table.RowSize(i);
      Element &parent = elements[elements[leaf_elements[fine[0]]].parent];

      int ok = 1;
      for (int j = 0; j < size; j++)
      {
         int splits[3];
         CountSplits(leaf_elements[fine[j]], splits);

         for (int k = 0; k < Dim; k++)
         {
            if ((parent.ref_type & (1 << k)) &&
                splits[k] >= max_nc_level)
            {
               ok = 0; break;
            }
         }
         if (!ok) { break; }
      }
      level_ok[i] = ok;
   }
}

void NCMesh::Derefine(const Array<int> &derefs)
{
   MFEM_VERIFY(Dim < 3 || Iso,
               "derefinement of 3D anisotropic meshes not implemented yet.");

   InitDerefTransforms();

   Array<int> fine_coarse;
   leaf_elements.Copy(fine_coarse);

   // perform the derefinements
   for (int i = 0; i < derefs.Size(); i++)
   {
      int row = derefs[i];
      MFEM_VERIFY(row >= 0 && row < derefinements.Size(),
                  "invalid derefinement number.");

      const int* fine = derefinements.GetRow(row);
      int parent = elements[leaf_elements[fine[0]]].parent;

      // record the relation of the fine elements to their parent
      SetDerefMatrixCodes(parent, fine_coarse);

      DerefineElement(parent);
   }

   // update leaf_elements, Element::index etc.
   Update();

   // link old fine elements to the new coarse elements
   for (int i = 0; i < fine_coarse.Size(); i++)
   {
      transforms.embeddings[i].parent = elements[fine_coarse[i]].index;
   }
}

void NCMesh::InitDerefTransforms()
{
   int nfine = leaf_elements.Size();

   transforms.embeddings.SetSize(nfine);
   for (int i = 0; i < nfine; i++)
   {
      transforms.embeddings[i].parent = -1;
      transforms.embeddings[i].matrix = 0;
   }

   // this will tell GetDerefinementTransforms that transforms are not finished
   std::map<Geometry::Type, DenseTensor>::iterator it;
   for (it=transforms.point_matrices.begin();
        it!=transforms.point_matrices.end(); it++)
   {
      it->second.SetSize(0, 0, 0);
   }
}

void NCMesh::SetDerefMatrixCodes(int parent, Array<int> &fine_coarse)
{
   // encode the ref_type and child number for GetDerefinementTransforms()
   Element &prn = elements[parent];
   for (int i = 0; i < 8 && prn.child[i] >= 0; i++)
   {
      Element &ch = elements[prn.child[i]];
      if (ch.index >= 0)
      {
         int code = (prn.ref_type << 3) + i;
         transforms.embeddings[ch.index].matrix = code;
         fine_coarse[ch.index] = parent;
      }
   }
}


//// Mesh Interface ////////////////////////////////////////////////////////////

void NCMesh::UpdateVertices()
{
   // (overridden in ParNCMesh to assign special indices to ghost vertices)
   NVertices = 0;
   for (node_iterator node = nodes.begin(); node != nodes.end(); ++node)
   {
      if (node->HasVertex()) { node->vert_index = NVertices++; }
   }

   vertex_nodeId.SetSize(NVertices);

   NVertices = 0;
   for (node_iterator node = nodes.begin(); node != nodes.end(); ++node)
   {
      if (node->HasVertex()) { vertex_nodeId[NVertices++] = node.index(); }
   }
}

static char quad_hilbert_child_order[8][4] =
{
   {0,1,2,3}, {0,3,2,1}, {1,2,3,0}, {1,0,3,2},
   {2,3,0,1}, {2,1,0,3}, {3,0,1,2}, {3,2,1,0}
};
static char quad_hilbert_child_state[8][4] =
{
   {1,0,0,5}, {0,1,1,4}, {3,2,2,7}, {2,3,3,6},
   {5,4,4,1}, {4,5,5,0}, {7,6,6,3}, {6,7,7,2}
};
static char hex_hilbert_child_order[24][8] =
{
   {0,1,2,3,7,6,5,4}, {0,3,7,4,5,6,2,1}, {0,4,5,1,2,6,7,3},
   {1,0,3,2,6,7,4,5}, {1,2,6,5,4,7,3,0}, {1,5,4,0,3,7,6,2},
   {2,1,5,6,7,4,0,3}, {2,3,0,1,5,4,7,6}, {2,6,7,3,0,4,5,1},
   {3,0,4,7,6,5,1,2}, {3,2,1,0,4,5,6,7}, {3,7,6,2,1,5,4,0},
   {4,0,1,5,6,2,3,7}, {4,5,6,7,3,2,1,0}, {4,7,3,0,1,2,6,5},
   {5,1,0,4,7,3,2,6}, {5,4,7,6,2,3,0,1}, {5,6,2,1,0,3,7,4},
   {6,2,3,7,4,0,1,5}, {6,5,1,2,3,0,4,7}, {6,7,4,5,1,0,3,2},
   {7,3,2,6,5,1,0,4}, {7,4,0,3,2,1,5,6}, {7,6,5,4,0,1,2,3}
};
static char hex_hilbert_child_state[24][8] =
{
   {1,2,2,7,7,21,21,17},     {2,0,0,22,22,16,16,8},    {0,1,1,15,15,6,6,23},
   {4,5,5,10,10,18,18,14},   {5,3,3,19,19,13,13,11},   {3,4,4,12,12,9,9,20},
   {8,7,7,17,17,23,23,2},    {6,8,8,0,0,15,15,22},     {7,6,6,21,21,1,1,16},
   {11,10,10,14,14,20,20,5}, {9,11,11,3,3,12,12,19},   {10,9,9,18,18,4,4,13},
   {13,14,14,5,5,19,19,10},  {14,12,12,20,20,11,11,4}, {12,13,13,9,9,3,3,18},
   {16,17,17,2,2,22,22,7},   {17,15,15,23,23,8,8,1},   {15,16,16,6,6,0,0,21},
   {20,19,19,11,11,14,14,3}, {18,20,20,4,4,10,10,12},  {19,18,18,13,13,5,5,9},
   {23,22,22,8,8,17,17,0},   {21,23,23,1,1,7,7,15},    {22,21,21,16,16,2,2,6}
};

void NCMesh::CollectLeafElements(int elem, int state)
{
   Element &el = elements[elem];
   if (!el.ref_type)
   {
      if (el.rank >= 0) // skip elements beyond ghost layer in parallel
      {
         leaf_elements.Append(elem);
      }
   }
   else
   {
      if (el.geom == Geometry::SQUARE && el.ref_type == 3)
      {
         for (int i = 0; i < 4; i++)
         {
            int ch = quad_hilbert_child_order[state][i];
            int st = quad_hilbert_child_state[state][i];
            CollectLeafElements(el.child[ch], st);
         }
      }
      else if (el.geom == Geometry::CUBE && el.ref_type == 7)
      {
         for (int i = 0; i < 8; i++)
         {
            int ch = hex_hilbert_child_order[state][i];
            int st = hex_hilbert_child_state[state][i];
            CollectLeafElements(el.child[ch], st);
         }
      }
      else
      {
         for (int i = 0; i < 8; i++)
         {
            if (el.child[i] >= 0) { CollectLeafElements(el.child[i], state); }
         }
      }
   }
   el.index = -1;
}

void NCMesh::UpdateLeafElements()
{
   // collect leaf elements from all roots
   leaf_elements.SetSize(0);
   for (int i = 0; i < root_state.Size(); i++)
   {
      CollectLeafElements(i, root_state[i]);
      // TODO: root state should not always be 0, we need a precomputed array
      // with root element states to ensure continuity where possible, also
      // optimized ordering of the root elements themselves (Gecko?)
   }
   AssignLeafIndices();
}

void NCMesh::AssignLeafIndices()
{
   // (overridden in ParNCMesh to handle ghost elements)
   for (int i = 0; i < leaf_elements.Size(); i++)
   {
      elements[leaf_elements[i]].index = i;
   }
}

void NCMesh::InitRootState(int root_count)
{
   root_state.SetSize(root_count);
   root_state = 0;

   char* node_order;
   int nch;

   switch (GetElementGeometry())
   {
      case Geometry::SQUARE:
         nch = 4;
         node_order = (char*) quad_hilbert_child_order;
         break;

      case Geometry::CUBE:
         nch = 8;
         node_order = (char*) hex_hilbert_child_order;
         break;

      default:
         return; // do nothing, all states stay zero
   }

   int entry_node = -2;

   // process the root element sequence
   for (int i = 0; i < root_count; i++)
   {
      Element &el = elements[i];

      int v_in = FindNodeExt(el, entry_node, false);
      if (v_in < 0) { v_in = 0; }

      // determine which nodes are shared with the next element
      bool shared[8] = { 0, 0, 0, 0, 0, 0, 0, 0 };
      if (i+1 < root_count)
      {
         Element &next = elements[i+1];
         for (int j = 0; j < nch; j++)
         {
            int node = FindNodeExt(el, RetrieveNode(next, j), false);
            if (node >= 0) { shared[node] = true; }
         }
      }

      // select orientation that starts in v_in and exits in shared node
      int state = Dim*v_in;
      for (int j = 0; j < Dim; j++)
      {
         if (shared[(int) node_order[nch*(state + j) + nch-1]])
         {
            state += j;
            break;
         }
      }

      root_state[i] = state;

      entry_node = RetrieveNode(el, node_order[nch*state + nch-1]);
   }
}

mfem::Element* NCMesh::NewMeshElement(int geom) const
{
   switch (geom)
   {
      case Geometry::CUBE: return new mfem::Hexahedron;
      case Geometry::SQUARE: return new mfem::Quadrilateral;
      case Geometry::TRIANGLE: return new mfem::Triangle;
   }
   MFEM_ABORT("invalid geometry");
   return NULL;
}

const double* NCMesh::CalcVertexPos(int node) const
{
   const Node &nd = nodes[node];
   if (nd.p1 == nd.p2) // top-level vertex
   {
      return &top_vertex_pos[3*nd.p1];
   }

#ifdef MFEM_DEBUG
   TmpVertex &tv = tmp_vertex[node]; // to make DebugDump work
#else
   TmpVertex &tv = tmp_vertex[nd.vert_index];
#endif
   if (tv.valid) { return tv.pos; }

   MFEM_VERIFY(tv.visited == false, "cyclic vertex dependencies.");
   tv.visited = true;

   const double* pos1 = CalcVertexPos(nd.p1);
   const double* pos2 = CalcVertexPos(nd.p2);

   for (int i = 0; i < 3; i++)
   {
      tv.pos[i] = (pos1[i] + pos2[i]) * 0.5;
   }
   tv.valid = true;
   return tv.pos;
}

void NCMesh::GetMeshComponents(Array<mfem::Vertex>& mvertices,
                               Array<mfem::Element*>& melements,
                               Array<mfem::Element*>& mboundary) const
{
   mvertices.SetSize(vertex_nodeId.Size());
   if (top_vertex_pos.Size())
   {
      // calculate vertex positions from stored top-level vertex coordinates
      tmp_vertex = new TmpVertex[nodes.NumIds()];
      for (int i = 0; i < mvertices.Size(); i++)
      {
         mvertices[i].SetCoords(spaceDim, CalcVertexPos(vertex_nodeId[i]));
      }
      delete [] tmp_vertex;
   }
   // NOTE: if the mesh is curved (top_vertex_pos is empty), mvertices are left
   // uninitialized here; they will be initialized later by the Mesh from Nodes
   // - here we just make sure mvertices has the correct size.

   melements.SetSize(leaf_elements.Size() - GetNumGhostElements());
   melements.SetSize(0);

   mboundary.SetSize(0);

   // create an mfem::Element for each leaf Element
   for (int i = 0; i < leaf_elements.Size(); i++)
   {
      const Element &nc_elem = elements[leaf_elements[i]];
      if (IsGhost(nc_elem)) { continue; } // ParNCMesh

      const int* node = nc_elem.node;
      GeomInfo& gi = GI[(int) nc_elem.geom];

      mfem::Element* elem = NewMeshElement(nc_elem.geom);
      melements.Append(elem);

      elem->SetAttribute(nc_elem.attribute);
      for (int j = 0; j < gi.nv; j++)
      {
         elem->GetVertices()[j] = nodes[node[j]].vert_index;
      }

      // create boundary elements
      for (int k = 0; k < gi.nf; k++)
      {
         const int* fv = gi.faces[k];
         const Face* face = faces.Find(node[fv[0]], node[fv[1]],
                                       node[fv[2]], node[fv[3]]);
         if (face->Boundary())
         {
            if (nc_elem.geom == Geometry::CUBE)
            {
               Quadrilateral* quad = new Quadrilateral;
               quad->SetAttribute(face->attribute);
               for (int j = 0; j < 4; j++)
               {
                  quad->GetVertices()[j] = nodes[node[fv[j]]].vert_index;
               }
               mboundary.Append(quad);
            }
            else
            {
               Segment* segment = new Segment;
               segment->SetAttribute(face->attribute);
               for (int j = 0; j < 2; j++)
               {
                  segment->GetVertices()[j] = nodes[node[fv[2*j]]].vert_index;
               }
               mboundary.Append(segment);
            }
         }
      }
   }
}

void NCMesh::OnMeshUpdated(Mesh *mesh)
{
   std::cout << "Entering NCMesh::OnMeshUpdated" << std::endl;
   Table *edge_vertex = mesh->GetEdgeVertexTable();

   // get edge enumeration from the Mesh
   for (int i = 0; i < edge_vertex->Size(); i++)
   {
      const int *ev = edge_vertex->GetRow(i);
      Node* node = nodes.Find(vertex_nodeId[ev[0]], vertex_nodeId[ev[1]]);

      MFEM_ASSERT(node && node->HasEdge(), "edge not found.");
      node->edge_index = i;
   }

   // get face enumeration from the Mesh
   for (int i = 0; i < mesh->GetNumFaces(); i++)
   {
      const int* fv = mesh->GetFace(i)->GetVertices();
      Face* face;
      if (Dim == 3)
      {
         MFEM_ASSERT(mesh->GetFace(i)->GetNVertices() == 4, "");
         face = faces.Find(vertex_nodeId[fv[0]], vertex_nodeId[fv[1]],
                           vertex_nodeId[fv[2]], vertex_nodeId[fv[3]]);
      }
      else
      {
         MFEM_ASSERT(mesh->GetFace(i)->GetNVertices() == 2, "");
         int n0 = vertex_nodeId[fv[0]], n1 = vertex_nodeId[fv[1]];
         face = faces.Find(n0, n0, n1, n1); // look up degenerate face

#ifdef MFEM_DEBUG
         // (non-ghost) edge and face numbers must match in 2D
         const int *ev = edge_vertex->GetRow(i);
         MFEM_ASSERT((ev[0] == fv[0] && ev[1] == fv[1]) ||
                     (ev[1] == fv[0] && ev[0] == fv[1]), "");
#endif
      }
      MFEM_ASSERT(face, "face not found.");
      face->index = i;
   }

   if (ncent_sets)
   {
      std::cout << "NCMesh::OnMeshUpdated ncent_sets is non NULL" << std::endl;
      if (!mesh->ent_sets)
      {
         std::cout << "NCMesh::OnMeshUpdated creating ent_sets from NCMesh" << std::endl;
         mesh->ent_sets = new EntitySets(*mesh, *this);
         std::cout << "NCMesh::OnMeshUpdated done creating ent_sets from NCMesh" <<
                   std::endl;
      }
   }

   std::ostringstream ossN;
   ossN << "node_on_mesh_updated.out";
   std::ofstream ofsN(ossN.str().c_str());
   ofsN << nodes.Size() << std::endl;
   for (int i=0; i<nodes.Size(); i++)
   {
      ofsN << i
           // << " " << nodes[i].vert_refc
           //  << " " << nodes[i].edge_refc
           << " " << nodes[i].HasVertex()
           << " " << nodes[i].HasEdge()
           << " " << nodes[i].vert_index
           << " " << nodes[i].edge_index
           << " " << nodes[i].p1
           << " " << nodes[i].p2
           << " " << nodes[i].next << std::endl;
   }
   ofsN.close();

   NEdges = mesh->GetNEdges();
   NFaces = mesh->GetNumFaces();

   std::cout << "Leaving NCMesh::OnMeshUpdated" << std::endl;
}


//// Face/edge lists ///////////////////////////////////////////////////////////

int NCMesh::FaceSplitType(int v1, int v2, int v3, int v4,
                          int mid[4]) const
{
   MFEM_ASSERT(Dim >= 3, "");

   // find edge nodes
   int e1 = nodes.FindId(v1, v2);
   int e2 = nodes.FindId(v2, v3);
   int e3 = (e1 >= 0 && nodes[e1].HasVertex()) ? nodes.FindId(v3, v4) : -1;
   int e4 = (e2 >= 0 && nodes[e2].HasVertex()) ? nodes.FindId(v4, v1) : -1;

   // optional: return the mid-edge nodes if requested
   if (mid) { mid[0] = e1, mid[1] = e2, mid[2] = e3, mid[3] = e4; }

   // try to get a mid-face node, either by (e1, e3) or by (e2, e4)
   int midf1 = -1, midf2 = -1;
   if (e1 >= 0 && e3 >= 0) { midf1 = nodes.FindId(e1, e3); }
   if (e2 >= 0 && e4 >= 0) { midf2 = nodes.FindId(e2, e4); }

   // only one way to access the mid-face node must always exist
   MFEM_ASSERT(!(midf1 >= 0 && midf2 >= 0), "incorrectly split face!");

   if (midf1 < 0 && midf2 < 0) { return 0; }  // face not split
   else if (midf1 >= 0) { return 1; }  // face split "vertically"
   else { return 2; }  // face split "horizontally"
}

int NCMesh::find_node(const Element &el, int node)
{
   for (int i = 0; i < 8; i++)
   {
      if (el.node[i] == node) { return i; }
   }
   MFEM_ABORT("Node not found.");
   return -1;
}

int NCMesh::FindNodeExt(const Element &el, int node, bool abort)
{
   for (int i = 0; i < GI[(int) el.geom].nv; i++)
   {
      if (RetrieveNode(el, i) == node) { return i; }
   }
   if (abort) { MFEM_ABORT("Node not found."); }
   return -1;
}

int NCMesh::find_element_edge(const Element &el, int vn0, int vn1)
{
   MFEM_ASSERT(!el.ref_type, "");
   GeomInfo &gi = GI[(int) el.geom];
   for (int i = 0; i < gi.ne; i++)
   {
      const int* ev = gi.edges[i];
      int n0 = el.node[ev[0]];
      int n1 = el.node[ev[1]];
      if ((n0 == vn0 && n1 == vn1) ||
          (n0 == vn1 && n1 == vn0)) { return i; }
   }
   MFEM_ABORT("Edge not found");
   return -1;
}

int NCMesh::find_hex_face(int a, int b, int c)
{
   for (int i = 0; i < 6; i++)
   {
      const int* fv = gi_hex.faces[i];
      if ((a == fv[0] || a == fv[1] || a == fv[2] || a == fv[3]) &&
          (b == fv[0] || b == fv[1] || b == fv[2] || b == fv[3]) &&
          (c == fv[0] || c == fv[1] || c == fv[2] || c == fv[3]))
      {
         return i;
      }
   }
   MFEM_ABORT("Face not found.");
   return -1;
}

int NCMesh::ReorderFacePointMat(int v0, int v1, int v2, int v3,
                                int elem, DenseMatrix& mat) const
{
   const Element &el = elements[elem];
   int master[4] =
   {
      find_node(el, v0), find_node(el, v1),
      find_node(el, v2), find_node(el, v3)
   };

   int local = find_hex_face(master[0], master[1], master[2]);
   const int* fv = gi_hex.faces[local];

   DenseMatrix tmp(mat);
   for (int i = 0, j; i < 4; i++)
   {
      for (j = 0; j < 4; j++)
      {
         if (fv[i] == master[j])
         {
            // "pm.column(i) = tmp.column(j)"
            for (int k = 0; k < mat.Height(); k++)
            {
               mat(k,i) = tmp(k,j);
            }
            break;
         }
      }
      MFEM_ASSERT(j != 4, "node not found.");
   }
   return local;
}

void NCMesh::TraverseFace(int vn0, int vn1, int vn2, int vn3,
                          const PointMatrix& pm, int level)
{
   if (level > 0)
   {
      // check if we made it to a face that is not split further
      Face* fa = faces.Find(vn0, vn1, vn2, vn3);
      if (fa)
      {
         // we have a slave face, add it to the list
         int elem = fa->GetSingleElement();
         face_list.slaves.push_back(Slave(fa->index, elem, -1));
         DenseMatrix &mat = face_list.slaves.back().point_matrix;
         pm.GetMatrix(mat);

         // reorder the point matrix according to slave face orientation
         int local = ReorderFacePointMat(vn0, vn1, vn2, vn3, elem, mat);
         face_list.slaves.back().local = local;

         return;
      }
   }

   // we need to recurse deeper
   int mid[4];
   int split = FaceSplitType(vn0, vn1, vn2, vn3, mid);

   if (split == 1) // "X" split face
   {
      Point mid0(pm(0), pm(1)), mid2(pm(2), pm(3));

      TraverseFace(vn0, mid[0], mid[2], vn3,
                   PointMatrix(pm(0), mid0, mid2, pm(3)), level+1);

      TraverseFace(mid[0], vn1, vn2, mid[2],
                   PointMatrix(mid0, pm(1), pm(2), mid2), level+1);
   }
   else if (split == 2) // "Y" split face
   {
      Point mid1(pm(1), pm(2)), mid3(pm(3), pm(0));

      TraverseFace(vn0, vn1, mid[1], mid[3],
                   PointMatrix(pm(0), pm(1), mid1, mid3), level+1);

      TraverseFace(mid[3], mid[1], vn2, vn3,
                   PointMatrix(mid3, mid1, pm(2), pm(3)), level+1);
   }
}

void NCMesh::BuildFaceList()
{
   face_list.Clear();
   boundary_faces.SetSize(0);

   if (Dim < 3) { return; }

   Array<char> processed_faces(faces.NumIds());
   processed_faces = 0;

   // visit faces of leaf elements
   for (int i = 0; i < leaf_elements.Size(); i++)
   {
      int elem = leaf_elements[i];
      Element &el = elements[elem];
      MFEM_ASSERT(!el.ref_type, "not a leaf element.");

      GeomInfo& gi = GI[(int) el.geom];
      for (int j = 0; j < gi.nf; j++)
      {
         // get nodes for this face
         int node[4];
         for (int k = 0; k < 4; k++)
         {
            node[k] = el.node[gi.faces[j][k]];
         }

         int face = faces.FindId(node[0], node[1], node[2], node[3]);
         MFEM_ASSERT(face >= 0, "face not found!");

         // tell ParNCMesh about the face
         ElementSharesFace(elem, j, face);

         // have we already processed this face? skip if yes
         if (processed_faces[face]) { continue; }
         processed_faces[face] = 1;

         Face &fa = faces[face];
         if (fa.elem[0] >= 0 && fa.elem[1] >= 0)
         {
            // this is a conforming face, add it to the list
            face_list.conforming.push_back(MeshId(fa.index, elem, j));
         }
         else
         {
            PointMatrix pm(Point(0,0), Point(1,0), Point(1,1), Point(0,1));

            // this is either a master face or a slave face, but we can't
            // tell until we traverse the face refinement 'tree'...
            int sb = face_list.slaves.size();
            TraverseFace(node[0], node[1], node[2], node[3], pm, 0);

            int se = face_list.slaves.size();
            if (sb < se)
            {
               // found slaves, so this is a master face; add it to the list
               face_list.masters.push_back(Master(fa.index, elem, j, sb, se));

               // also, set the master index for the slaves
               for (int i = sb; i < se; i++)
               {
                  face_list.slaves[i].master = fa.index;
               }
            }
         }

         if (fa.Boundary()) { boundary_faces.Append(face); }
      }
   }
}

void NCMesh::TraverseEdge(int vn0, int vn1, double t0, double t1, int flags,
                          int level)
{
   int mid = nodes.FindId(vn0, vn1);
   if (mid < 0) { return; }

   Node &nd = nodes[mid];
   if (nd.HasEdge() && level > 0)
   {
      // we have a slave edge, add it to the list
      edge_list.slaves.push_back(Slave(nd.edge_index, -1, -1));
      Slave &sl = edge_list.slaves.back();

      sl.point_matrix.SetSize(1, 2);
      sl.point_matrix(0,0) = t0;
      sl.point_matrix(0,1) = t1;

      // handle slave edge orientation
      sl.edge_flags = flags;
      int v0index = nodes[vn0].vert_index;
      int v1index = nodes[vn1].vert_index;
      if (v0index > v1index) { sl.edge_flags |= 2; }

      // in 2D, get the element/local info from the degenerate face
      if (Dim == 2)
      {
         Face* fa = faces.Find(vn0, vn0, vn1, vn1);
         MFEM_ASSERT(fa != NULL, "");
         sl.element = fa->GetSingleElement();
         sl.local = find_element_edge(elements[sl.element], vn0, vn1);
      }
   }

   // recurse deeper
   double tmid = (t0 + t1) / 2;
   TraverseEdge(vn0, mid, t0, tmid, flags, level+1);
   TraverseEdge(mid, vn1, tmid, t1, flags, level+1);
}

void NCMesh::BuildEdgeList()
{
   edge_list.Clear();
   if (Dim <= 2)
   {
      boundary_faces.SetSize(0);
   }

   Array<char> processed_edges(nodes.NumIds());
   processed_edges = 0;

   Array<int> edge_element(nodes.NumIds());
   Array<char> edge_local(nodes.NumIds());
   edge_local = -1;

   // visit edges of leaf elements
   for (int i = 0; i < leaf_elements.Size(); i++)
   {
      int elem = leaf_elements[i];
      Element &el = elements[elem];
      MFEM_ASSERT(!el.ref_type, "not a leaf element.");

      GeomInfo& gi = GI[(int) el.geom];
      for (int j = 0; j < gi.ne; j++)
      {
         // get nodes for this edge
         const int* ev = gi.edges[j];
         int node[2] = { el.node[ev[0]], el.node[ev[1]] };

         int enode = nodes.FindId(node[0], node[1]);
         MFEM_ASSERT(enode >= 0, "edge node not found!");

         Node &nd = nodes[enode];
         MFEM_ASSERT(nd.HasEdge(), "edge not found!");

         // tell ParNCMesh about the edge
         ElementSharesEdge(elem, j, enode);

         // (2D only, store boundary faces)
         if (Dim <= 2)
         {
            int face = faces.FindId(node[0], node[0], node[1], node[1]);
            MFEM_ASSERT(face >= 0, "face not found!");
            if (faces[face].Boundary()) { boundary_faces.Append(face); }
         }

         // store element/local for later
         edge_element[nd.edge_index] = elem;
         edge_local[nd.edge_index] = j;

         // skip slave edges here, they will be reached from their masters
         if (GetEdgeMaster(enode) >= 0) { continue; }

         // have we already processed this edge? skip if yes
         if (processed_edges[enode]) { continue; }
         processed_edges[enode] = 1;

         // prepare edge interval for slave traversal, handle orientation
         double t0 = 0.0, t1 = 1.0;
         int v0index = nodes[node[0]].vert_index;
         int v1index = nodes[node[1]].vert_index;
         int flags = (v0index > v1index) ? 1 : 0;

         // try traversing the edge to find slave edges
         int sb = edge_list.slaves.size();
         TraverseEdge(node[0], node[1], t0, t1, flags, 0);

         int se = edge_list.slaves.size();
         if (sb < se)
         {
            // found slaves, this is a master face; add it to the list
            edge_list.masters.push_back(Master(nd.edge_index, elem, j, sb, se));

            // also, set the master index for the slaves
            for (int i = sb; i < se; i++)
            {
               edge_list.slaves[i].master = nd.edge_index;
            }
         }
         else
         {
            // no slaves, this is a conforming edge
            edge_list.conforming.push_back(MeshId(nd.edge_index, elem, j));
         }
      }
   }

   // fix up slave edge element/local
   for (unsigned i = 0; i < edge_list.slaves.size(); i++)
   {
      Slave &sl = edge_list.slaves[i];
      int local = edge_local[sl.index];
      if (local >= 0)
      {
         sl.local = local;
         sl.element = edge_element[sl.index];
      }
   }
}

void NCMesh::BuildVertexList()
{
   int total = NVertices + GetNumGhostVertices();

   vertex_list.Clear();
   vertex_list.conforming.reserve(total);

   Array<char> processed_vertices(total);
   processed_vertices = 0;

   // analogously to above, visit vertices of leaf elements
   for (int i = 0; i < leaf_elements.Size(); i++)
   {
      int elem = leaf_elements[i];
      Element &el = elements[elem];

      for (int j = 0; j < GI[(int) el.geom].nv; j++)
      {
         int node = el.node[j];
         Node &nd = nodes[node];

         int index = nd.vert_index;
         if (index >= 0)
         {
            ElementSharesVertex(elem, j, node);

            if (processed_vertices[index]) { continue; }
            processed_vertices[index] = 1;

            vertex_list.conforming.push_back(MeshId(index, elem, j));
         }
      }
   }
}

void NCMesh::Slave::OrientedPointMatrix(DenseMatrix &oriented_matrix) const
{
   oriented_matrix = point_matrix;

   if (edge_flags)
   {
      MFEM_ASSERT(oriented_matrix.Height() == 1 &&
                  oriented_matrix.Width() == 2, "not an edge point matrix");

      if (edge_flags & 1) // master inverted
      {
         oriented_matrix(0,0) = 1.0 - oriented_matrix(0,0);
         oriented_matrix(0,1) = 1.0 - oriented_matrix(0,1);
      }
      if (edge_flags & 2) // slave inverted
      {
         std::swap(oriented_matrix(0,0), oriented_matrix(0,1));
      }
   }
}

void NCMesh::NCList::Clear(bool hard)
{
   if (!hard)
   {
      conforming.clear();
      masters.clear();
      slaves.clear();
   }
   else
   {
      NCList empty;
      conforming.swap(empty.conforming);
      masters.swap(empty.masters);
      slaves.swap(empty.slaves);
   }
   inv_index.DeleteAll();
}

long NCMesh::NCList::TotalSize() const
{
   return conforming.size() + masters.size() + slaves.size();
}

const NCMesh::MeshId& NCMesh::NCList::LookUp(int index, int *type) const
{
   if (!inv_index.Size())
   {
      int max_index = -1;
      for (unsigned i = 0; i < conforming.size(); i++)
      {
         max_index = std::max(conforming[i].index, max_index);
      }
      for (unsigned i = 0; i < masters.size(); i++)
      {
         max_index = std::max(masters[i].index, max_index);
      }
      for (unsigned i = 0; i < slaves.size(); i++)
      {
         max_index = std::max(slaves[i].index, max_index);
      }

      inv_index.SetSize(max_index + 1);
      inv_index = -1;

      for (unsigned i = 0; i < conforming.size(); i++)
      {
         inv_index[conforming[i].index] = (i << 2);
      }
      for (unsigned i = 0; i < masters.size(); i++)
      {
         inv_index[masters[i].index] = (i << 2) + 1;
      }
      for (unsigned i = 0; i < slaves.size(); i++)
      {
         inv_index[slaves[i].index] = (i << 2) + 2;
      }
   }

   MFEM_ASSERT(index >= 0 && index < inv_index.Size(), "");
   int key = inv_index[index];
   MFEM_VERIFY(key >= 0, "entity not found.");

   if (type) { *type = key & 0x3; }

   switch (key & 0x3)
   {
      case 0: return conforming[key >> 2];
      case 1: return masters[key >> 2];
      case 2: return slaves[key >> 2];
      default: MFEM_ABORT("internal error"); return conforming[0];
   }
}


//// Neighbors /////////////////////////////////////////////////////////////////

void NCMesh::CollectEdgeVertices(int v0, int v1, Array<int> &indices)
{
   int mid = nodes.FindId(v0, v1);
   if (mid >= 0)
   {
      if (nodes[mid].HasVertex())
      {
         indices.Append(mid);

         CollectEdgeVertices(v0, mid, indices);
         CollectEdgeVertices(mid, v1, indices);
      }
   }
}

void NCMesh::CollectFaceVertices(int v0, int v1, int v2, int v3,
                                 Array<int> &indices)
{
   int mid[4];
   switch (FaceSplitType(v0, v1, v2, v3, mid))
   {
      case 1:
         indices.Append(mid[0]);
         indices.Append(mid[2]);

         CollectFaceVertices(v0, mid[0], mid[2], v3, indices);
         CollectFaceVertices(mid[0], v1, v2, mid[2], indices);
         break;

      case 2:
         indices.Append(mid[1]);
         indices.Append(mid[3]);

         CollectFaceVertices(v0, v1, mid[1], mid[3], indices);
         CollectFaceVertices(mid[3], mid[1], v2, v3, indices);
         break;
   }
}

void NCMesh::CollectElementVertices(int elem_id, Array<int> &indices)
{
   Element &el = elements[elem_id];

   if (el.ref_type != 0)
   {
      // This element has been refined so recurse into its children
      for (int i = 0; i < 8; i++)
      {
         if (el.child[i] >= 0 && el.child[i] < elements.Size())
         {
            CollectElementVertices(el.child[i], indices);
         }
      }
   }
   else
   {
      // This element has not been refined so add its vertices
      for (int i=0; i<8; i++)
      {
         if (el.node[i] >= 0 && el.node[i] < nodes.Size())
         {
            indices.Append(el.node[i]);
         }
      }
   }
}

void NCMesh::CollectElementEdges(int elem_id, Array<int> &indices)
{
   Element &el = elements[elem_id];

   if (el.ref_type != 0)
   {
      // This element has been refined so recurse into its children
      for (int i = 0; i < 8; i++)
      {
         if (el.child[i] >= 0 && el.child[i] < elements.Size())
         {
            CollectElementEdges(el.child[i], indices);
         }
      }
   }
   else
   {
      int* node = el.node;
      GeomInfo& gi = GI[(int) el.geom];

      for (int i = 0; i < gi.nv; i++)
      {
         if (nodes[node[i]].HasEdge())
         {
            indices.Append(node[i]);
         }
      }

      for (int i = 0; i < gi.ne; i++)
      {
         const int* ev = gi.edges[i];
         int index = nodes.FindId(node[ev[0]], node[ev[1]]);

         if (index >= 0)
         {
            if (nodes[index].HasEdge())
            {
               indices.Append(index);
            }
         }
      }
   }
}

void NCMesh::BuildElementToVertexTable()
{
   int nrows = leaf_elements.Size();
   int* I = new int[nrows + 1];
   int** JJ = new int*[nrows];

   Array<int> indices;
   indices.Reserve(128);

   // collect vertices coinciding with each element, including hanging vertices
   for (int i = 0; i < leaf_elements.Size(); i++)
   {
      int elem = leaf_elements[i];
      Element &el = elements[elem];
      MFEM_ASSERT(!el.ref_type, "not a leaf element.");

      GeomInfo& gi = GI[(int) el.geom];
      int* node = el.node;

      indices.SetSize(0);
      for (int j = 0; j < gi.ne; j++)
      {
         const int* ev = gi.edges[j];
         CollectEdgeVertices(node[ev[0]], node[ev[1]], indices);
      }

      if (Dim >= 3)
      {
         for (int j = 0; j < gi.nf; j++)
         {
            const int* fv = gi.faces[j];
            CollectFaceVertices(node[fv[0]], node[fv[1]],
                                node[fv[2]], node[fv[3]], indices);
         }
      }

      // temporarily store one row of the table
      indices.Sort();
      indices.Unique();
      int size = indices.Size();
      I[i] = size;
      JJ[i] = new int[size];
      memcpy(JJ[i], indices.GetData(), size * sizeof(int));
   }

   // finalize the I array of the table
   int nnz = 0;
   for (int i = 0; i < nrows; i++)
   {
      int cnt = I[i];
      I[i] = nnz;
      nnz += cnt;
   }
   I[nrows] = nnz;

   // copy the temporarily stored rows into one J array
   int *J = new int[nnz];
   nnz = 0;
   for (int i = 0; i < nrows; i++)
   {
      int cnt = I[i+1] - I[i];
      memcpy(J+nnz, JJ[i], cnt * sizeof(int));
      delete [] JJ[i];
      nnz += cnt;
   }

   element_vertex.SetIJ(I, J, nrows);

   delete [] JJ;
}


void NCMesh::FindSetNeighbors(const Array<char> &elem_set,
                              Array<int> *neighbors,
                              Array<char> *neighbor_set)
{
   // If A is the element-to-vertex table (see 'element_vertex') listing all
   // vertices touching each element, including hanging vertices, then A*A^T is
   // the element-to-neighbor table. Multiplying the element set with A*A^T
   // gives the neighbor set. To save memory, this function only computes the
   // action of A*A^T, the product itself is not stored anywhere.

   // Optimization: the 'element_vertex' table does not store the obvious
   // corner nodes in it. The table is therefore empty for conforming meshes.

   UpdateElementToVertexTable();

   int nleaves = leaf_elements.Size();
   MFEM_VERIFY(elem_set.Size() == nleaves, "");
   MFEM_ASSERT(element_vertex.Size() == nleaves, "");

   // step 1: vertices = A^T * elem_set, i.e, find all vertices touching the
   // element set

   Array<char> vmark(nodes.NumIds());
   vmark = 0;

   for (int i = 0; i < nleaves; i++)
   {
      if (elem_set[i])
      {
         int *v = element_vertex.GetRow(i);
         int nv = element_vertex.RowSize(i);
         for (int j = 0; j < nv; j++)
         {
            vmark[v[j]] = 1;
         }

         Element &el = elements[leaf_elements[i]];
         nv = GI[(int) el.geom].nv;
         for (int j = 0; j < nv; j++)
         {
            vmark[el.node[j]] = 1;
         }
      }
   }

   // step 2: neighbors = A * vertices, i.e., find all elements coinciding with
   // vertices from step 1; NOTE: in the result we don't include elements from
   // the original set

   if (neighbor_set)
   {
      neighbor_set->SetSize(nleaves);
      *neighbor_set = 0;
   }

   for (int i = 0; i < nleaves; i++)
   {
      if (!elem_set[i])
      {
         bool hit = false;

         int *v = element_vertex.GetRow(i);
         int nv = element_vertex.RowSize(i);
         for (int j = 0; j < nv; j++)
         {
            if (vmark[v[j]]) { hit = true; break; }
         }

         if (!hit)
         {
            Element &el = elements[leaf_elements[i]];
            nv = GI[(int) el.geom].nv;
            for (int j = 0; j < nv; j++)
            {
               if (vmark[el.node[j]]) { hit = true; break; }
            }
         }

         if (hit)
         {
            if (neighbors) { neighbors->Append(leaf_elements[i]); }
            if (neighbor_set) { (*neighbor_set)[i] = 1; }
         }
      }
   }
}

static bool sorted_lists_intersect(const int* a, const int* b, int na, int nb)
{
   if (!na || !nb) { return false; }
   int a_last = a[na-1], b_last = b[nb-1];
   if (*b < *a) { goto l2; }  // woo-hoo! I always wanted to use a goto! :)
l1:
   if (a_last < *b) { return false; }
   while (*a < *b) { a++; }
   if (*a == *b) { return true; }
l2:
   if (b_last < *a) { return false; }
   while (*b < *a) { b++; }
   if (*a == *b) { return true; }
   goto l1;
}

void NCMesh::FindNeighbors(int elem, Array<int> &neighbors,
                           const Array<int> *search_set)
{
   // TODO future: this function is inefficient. For a single element, an
   // octree neighbor search algorithm would be better. However, the octree
   // neighbor algorithm is hard to get right in the multi-octree case due to
   // the different orientations of the octrees (i.e., the root elements).

   UpdateElementToVertexTable();

   // sorted list of all vertex nodes touching 'elem'
   Array<int> vert;
   vert.Reserve(128);

   // support for non-leaf 'elem', collect vertices of all children
   Array<int> stack;
   stack.Reserve(64);
   stack.Append(elem);

   while (stack.Size())
   {
      Element &el = elements[stack.Last()];
      stack.DeleteLast();

      if (!el.ref_type)
      {
         int *v = element_vertex.GetRow(el.index);
         int nv = element_vertex.RowSize(el.index);
         for (int i = 0; i < nv; i++)
         {
            vert.Append(v[i]);
         }

         nv = GI[(int) el.geom].nv;
         for (int i = 0; i < nv; i++)
         {
            vert.Append(el.node[i]);
         }
      }
      else
      {
         for (int i = 0; i < 8 && el.child[i] >= 0; i++)
         {
            stack.Append(el.child[i]);
         }
      }
   }

   vert.Sort();
   vert.Unique();

   int *v1 = vert.GetData();
   int nv1 = vert.Size();

   if (!search_set) { search_set = &leaf_elements; }

   // test *all* potential neighbors from the search set
   for (int i = 0; i < search_set->Size(); i++)
   {
      int testme = (*search_set)[i];
      if (testme != elem)
      {
         Element &el = elements[testme];
         int *v2 = element_vertex.GetRow(el.index);
         int nv2 = element_vertex.RowSize(el.index);

         bool hit = sorted_lists_intersect(v1, v2, nv1, nv2);

         if (!hit)
         {
            int nv = GI[(int) el.geom].nv;
            for (int j = 0; j < nv; j++)
            {
               hit = sorted_lists_intersect(&el.node[j], v1, 1, nv1);
               if (hit) { break; }
            }
         }

         if (hit) { neighbors.Append(testme); }
      }
   }
}

void NCMesh::NeighborExpand(const Array<int> &elems,
                            Array<int> &expanded,
                            const Array<int> *search_set)
{
   UpdateElementToVertexTable();

   Array<char> vmark(nodes.NumIds());
   vmark = 0;

   for (int i = 0; i < elems.Size(); i++)
   {
      Element &el = elements[elems[i]];

      int *v = element_vertex.GetRow(el.index);
      int nv = element_vertex.RowSize(el.index);
      for (int j = 0; j < nv; j++)
      {
         vmark[v[j]] = 1;
      }

      nv = GI[(int) el.geom].nv;
      for (int j = 0; j < nv; j++)
      {
         vmark[el.node[j]] = 1;
      }
   }

   if (!search_set)
   {
      search_set = &leaf_elements;
   }

   expanded.SetSize(0);
   for (int i = 0; i < search_set->Size(); i++)
   {
      int testme = (*search_set)[i];
      Element &el = elements[testme];
      bool hit = false;

      int *v = element_vertex.GetRow(el.index);
      int nv = element_vertex.RowSize(el.index);
      for (int j = 0; j < nv; j++)
      {
         if (vmark[v[j]]) { hit = true; break; }
      }

      if (!hit)
      {
         nv = GI[(int) el.geom].nv;
         for (int j = 0; j < nv; j++)
         {
            if (vmark[el.node[j]]) { hit = true; break; }
         }
      }

      if (hit) { expanded.Append(testme); }
   }
}


//// Coarse/fine transformations ///////////////////////////////////////////////

void NCMesh::PointMatrix::GetMatrix(DenseMatrix& point_matrix) const
{
   point_matrix.SetSize(points[0].dim, np);
   for (int i = 0; i < np; i++)
   {
      for (int j = 0; j < points[0].dim; j++)
      {
         point_matrix(j, i) = points[i].coord[j];
      }
   }
}

NCMesh::PointMatrix NCMesh::pm_tri_identity(
   Point(0, 0), Point(1, 0), Point(0, 1)
);
NCMesh::PointMatrix NCMesh::pm_quad_identity(
   Point(0, 0), Point(1, 0), Point(1, 1), Point(0, 1)
);
NCMesh::PointMatrix NCMesh::pm_hex_identity(
   Point(0, 0, 0), Point(1, 0, 0), Point(1, 1, 0), Point(0, 1, 0),
   Point(0, 0, 1), Point(1, 0, 1), Point(1, 1, 1), Point(0, 1, 1)
);

const NCMesh::PointMatrix& NCMesh::GetGeomIdentity(int geom)
{
   switch (geom)
   {
      case Geometry::TRIANGLE: return pm_tri_identity;
      case Geometry::SQUARE:   return pm_quad_identity;
      case Geometry::CUBE:     return pm_hex_identity;
      default:
         MFEM_ABORT("unsupported geometry.");
         return pm_tri_identity;
   }
}

void NCMesh::GetPointMatrix(int geom, const char* ref_path, DenseMatrix& matrix)
{
   PointMatrix pm = GetGeomIdentity(geom);

   while (*ref_path)
   {
      int ref_type = *ref_path++;
      int child = *ref_path++;

      if (geom == Geometry::CUBE)
      {
         if (ref_type == 1) // split along X axis
         {
            Point mid01(pm(0), pm(1)), mid23(pm(2), pm(3));
            Point mid67(pm(6), pm(7)), mid45(pm(4), pm(5));

            if (child == 0)
            {
               pm = PointMatrix(pm(0), mid01, mid23, pm(3),
                                pm(4), mid45, mid67, pm(7));
            }
            else if (child == 1)
            {
               pm = PointMatrix(mid01, pm(1), pm(2), mid23,
                                mid45, pm(5), pm(6), mid67);
            }
         }
         else if (ref_type == 2) // split along Y axis
         {
            Point mid12(pm(1), pm(2)), mid30(pm(3), pm(0));
            Point mid56(pm(5), pm(6)), mid74(pm(7), pm(4));

            if (child == 0)
            {
               pm = PointMatrix(pm(0), pm(1), mid12, mid30,
                                pm(4), pm(5), mid56, mid74);
            }
            else if (child == 1)
            {
               pm = PointMatrix(mid30, mid12, pm(2), pm(3),
                                mid74, mid56, pm(6), pm(7));
            }
         }
         else if (ref_type == 4) // split along Z axis
         {
            Point mid04(pm(0), pm(4)), mid15(pm(1), pm(5));
            Point mid26(pm(2), pm(6)), mid37(pm(3), pm(7));

            if (child == 0)
            {
               pm = PointMatrix(pm(0), pm(1), pm(2), pm(3),
                                mid04, mid15, mid26, mid37);
            }
            else if (child == 1)
            {
               pm = PointMatrix(mid04, mid15, mid26, mid37,
                                pm(4), pm(5), pm(6), pm(7));
            }
         }
         else if (ref_type == 3) // XY split
         {
            Point mid01(pm(0), pm(1)), mid12(pm(1), pm(2));
            Point mid23(pm(2), pm(3)), mid30(pm(3), pm(0));
            Point mid45(pm(4), pm(5)), mid56(pm(5), pm(6));
            Point mid67(pm(6), pm(7)), mid74(pm(7), pm(4));

            Point midf0(mid23, mid12, mid01, mid30);
            Point midf5(mid45, mid56, mid67, mid74);

            if (child == 0)
            {
               pm = PointMatrix(pm(0), mid01, midf0, mid30,
                                pm(4), mid45, midf5, mid74);
            }
            else if (child == 1)
            {
               pm = PointMatrix(mid01, pm(1), mid12, midf0,
                                mid45, pm(5), mid56, midf5);
            }
            else if (child == 2)
            {
               pm = PointMatrix(midf0, mid12, pm(2), mid23,
                                midf5, mid56, pm(6), mid67);
            }
            else if (child == 3)
            {
               pm = PointMatrix(mid30, midf0, mid23, pm(3),
                                mid74, midf5, mid67, pm(7));
            }
         }
         else if (ref_type == 5) // XZ split
         {
            Point mid01(pm(0), pm(1)), mid23(pm(2), pm(3));
            Point mid45(pm(4), pm(5)), mid67(pm(6), pm(7));
            Point mid04(pm(0), pm(4)), mid15(pm(1), pm(5));
            Point mid26(pm(2), pm(6)), mid37(pm(3), pm(7));

            Point midf1(mid01, mid15, mid45, mid04);
            Point midf3(mid23, mid37, mid67, mid26);

            if (child == 0)
            {
               pm = PointMatrix(pm(0), mid01, mid23, pm(3),
                                mid04, midf1, midf3, mid37);
            }
            else if (child == 1)
            {
               pm = PointMatrix(mid01, pm(1), pm(2), mid23,
                                midf1, mid15, mid26, midf3);
            }
            else if (child == 2)
            {
               pm = PointMatrix(midf1, mid15, mid26, midf3,
                                mid45, pm(5), pm(6), mid67);
            }
            else if (child == 3)
            {
               pm = PointMatrix(mid04, midf1, midf3, mid37,
                                pm(4), mid45, mid67, pm(7));
            }
         }
         else if (ref_type == 6) // YZ split
         {
            Point mid12(pm(1), pm(2)), mid30(pm(3), pm(0));
            Point mid56(pm(5), pm(6)), mid74(pm(7), pm(4));
            Point mid04(pm(0), pm(4)), mid15(pm(1), pm(5));
            Point mid26(pm(2), pm(6)), mid37(pm(3), pm(7));

            Point midf2(mid12, mid26, mid56, mid15);
            Point midf4(mid30, mid04, mid74, mid37);

            if (child == 0)
            {
               pm = PointMatrix(pm(0), pm(1), mid12, mid30,
                                mid04, mid15, midf2, midf4);
            }
            else if (child == 1)
            {
               pm = PointMatrix(mid30, mid12, pm(2), pm(3),
                                midf4, midf2, mid26, mid37);
            }
            else if (child == 2)
            {
               pm = PointMatrix(mid04, mid15, midf2, midf4,
                                pm(4), pm(5), mid56, mid74);
            }
            else if (child == 3)
            {
               pm = PointMatrix(midf4, midf2, mid26, mid37,
                                mid74, mid56, pm(6), pm(7));
            }
         }
         else if (ref_type == 7) // full isotropic refinement
         {
            Point mid01(pm(0), pm(1)), mid12(pm(1), pm(2));
            Point mid23(pm(2), pm(3)), mid30(pm(3), pm(0));
            Point mid45(pm(4), pm(5)), mid56(pm(5), pm(6));
            Point mid67(pm(6), pm(7)), mid74(pm(7), pm(4));
            Point mid04(pm(0), pm(4)), mid15(pm(1), pm(5));
            Point mid26(pm(2), pm(6)), mid37(pm(3), pm(7));

            Point midf0(mid23, mid12, mid01, mid30);
            Point midf1(mid01, mid15, mid45, mid04);
            Point midf2(mid12, mid26, mid56, mid15);
            Point midf3(mid23, mid37, mid67, mid26);
            Point midf4(mid30, mid04, mid74, mid37);
            Point midf5(mid45, mid56, mid67, mid74);

            Point midel(midf1, midf3);

            if (child == 0)
            {
               pm = PointMatrix(pm(0), mid01, midf0, mid30,
                                mid04, midf1, midel, midf4);
            }
            else if (child == 1)
            {
               pm = PointMatrix(mid01, pm(1), mid12, midf0,
                                midf1, mid15, midf2, midel);
            }
            else if (child == 2)
            {
               pm = PointMatrix(midf0, mid12, pm(2), mid23,
                                midel, midf2, mid26, midf3);
            }
            else if (child == 3)
            {
               pm = PointMatrix(mid30, midf0, mid23, pm(3),
                                midf4, midel, midf3, mid37);
            }
            else if (child == 4)
            {
               pm = PointMatrix(mid04, midf1, midel, midf4,
                                pm(4), mid45, midf5, mid74);
            }
            else if (child == 5)
            {
               pm = PointMatrix(midf1, mid15, midf2, midel,
                                mid45, pm(5), mid56, midf5);
            }
            else if (child == 6)
            {
               pm = PointMatrix(midel, midf2, mid26, midf3,
                                midf5, mid56, pm(6), mid67);
            }
            else if (child == 7)
            {
               pm = PointMatrix(midf4, midel, midf3, mid37,
                                mid74, midf5, mid67, pm(7));
            }
         }
      }
      else if (geom == Geometry::SQUARE)
      {
         if (ref_type == 1) // X split
         {
            Point mid01(pm(0), pm(1)), mid23(pm(2), pm(3));

            if (child == 0)
            {
               pm = PointMatrix(pm(0), mid01, mid23, pm(3));
            }
            else if (child == 1)
            {
               pm = PointMatrix(mid01, pm(1), pm(2), mid23);
            }
         }
         else if (ref_type == 2) // Y split
         {
            Point mid12(pm(1), pm(2)), mid30(pm(3), pm(0));

            if (child == 0)
            {
               pm = PointMatrix(pm(0), pm(1), mid12, mid30);
            }
            else if (child == 1)
            {
               pm = PointMatrix(mid30, mid12, pm(2), pm(3));
            }
         }
         else if (ref_type == 3) // iso split
         {
            Point mid01(pm(0), pm(1)), mid12(pm(1), pm(2));
            Point mid23(pm(2), pm(3)), mid30(pm(3), pm(0));
            Point midel(mid01, mid23);

            if (child == 0)
            {
               pm = PointMatrix(pm(0), mid01, midel, mid30);
            }
            else if (child == 1)
            {
               pm = PointMatrix(mid01, pm(1), mid12, midel);
            }
            else if (child == 2)
            {
               pm = PointMatrix(midel, mid12, pm(2), mid23);
            }
            else if (child == 3)
            {
               pm = PointMatrix(mid30, midel, mid23, pm(3));
            }
         }
      }
      else if (geom == Geometry::TRIANGLE)
      {
         Point mid01(pm(0), pm(1)), mid12(pm(1), pm(2)), mid20(pm(2), pm(0));

         if (child == 0)
         {
            pm = PointMatrix(pm(0), mid01, mid20);
         }
         else if (child == 1)
         {
            pm = PointMatrix(mid01, pm(1), mid12);
         }
         else if (child == 2)
         {
            pm = PointMatrix(mid20, mid12, pm(2));
         }
         else if (child == 3)
         {
            pm = PointMatrix(mid01, mid12, mid20);
         }
      }
   }

   // write the points to the matrix
   for (int i = 0; i < pm.np; i++)
   {
      for (int j = 0; j < pm(i).dim; j++)
      {
         matrix(j, i) = pm(i).coord[j];
      }
   }
}

void NCMesh::MarkCoarseLevel()
{
   coarse_elements.SetSize(leaf_elements.Size());
   coarse_elements.SetSize(0);

   for (int i = 0; i < leaf_elements.Size(); i++)
   {
      int elem = leaf_elements[i];
      if (!IsGhost(elements[elem])) { coarse_elements.Append(elem); }
   }

   transforms.embeddings.DeleteAll();
}

void NCMesh::TraverseRefinements(int elem, int coarse_index,
                                 std::string &ref_path, RefPathMap &map)
{
   Element &el = elements[elem];
   if (!el.ref_type)
   {
      int &matrix = map[ref_path];
      if (!matrix) { matrix = map.size(); }

      Embedding &emb = transforms.embeddings[el.index];
      emb.parent = coarse_index;
      emb.matrix = matrix - 1;
   }
   else
   {
      ref_path.push_back(el.ref_type);
      ref_path.push_back(0);

      for (int i = 0; i < 8; i++)
      {
         if (el.child[i] >= 0)
         {
            ref_path[ref_path.length()-1] = i;
            TraverseRefinements(el.child[i], coarse_index, ref_path, map);
         }
      }
      ref_path.resize(ref_path.length()-2);
   }
}

const CoarseFineTransformations& NCMesh::GetRefinementTransforms()
{
   MFEM_VERIFY(coarse_elements.Size() || !leaf_elements.Size(),
               "GetRefinementTransforms() must be preceded by MarkCoarseLevel()"
               " and Refine().");

   if (!transforms.embeddings.Size())
   {
      transforms.embeddings.SetSize(leaf_elements.Size());

      std::string ref_path;
      ref_path.reserve(100);

      RefPathMap map;
      map[ref_path] = 1; // identity

      for (int i = 0; i < coarse_elements.Size(); i++)
      {
         TraverseRefinements(coarse_elements[i], i, ref_path, map);
      }

      MFEM_ASSERT(elements.Size() > free_element_ids.Size(), "");
      Geometry::Type geom = elements[0].geom;
      const PointMatrix &identity = GetGeomIdentity(geom);

      transforms.point_matrices[geom].SetSize(Dim, identity.np, map.size());

      // calculate the point matrices
      for (RefPathMap::iterator it = map.begin(); it != map.end(); ++it)
      {
         GetPointMatrix(geom, it->first.c_str(),
                        transforms.point_matrices[geom](it->second-1));
      }
   }
   return transforms;
}

const CoarseFineTransformations& NCMesh::GetDerefinementTransforms()
{
   MFEM_VERIFY(transforms.embeddings.Size() || !leaf_elements.Size(),
               "GetDerefinementTransforms() must be preceded by Derefine().");

   Geometry::Type geom = elements[0].geom;

   if (!transforms.point_matrices[geom].SizeK())
   {
      std::map<int, int> mat_no;
      mat_no[0] = 1; // identity

      // assign numbers to the different matrices used
      for (int i = 0; i < transforms.embeddings.Size(); i++)
      {
         int code = transforms.embeddings[i].matrix;
         if (code)
         {
            int &matrix = mat_no[code];
            if (!matrix) { matrix = mat_no.size(); }
            transforms.embeddings[i].matrix = matrix - 1;
         }
      }

      MFEM_ASSERT(elements.Size() > free_element_ids.Size(), "");
      const PointMatrix &identity = GetGeomIdentity(geom);

      transforms.point_matrices[geom].SetSize(Dim, identity.np, mat_no.size());

      std::map<int, int>::iterator it;
      for (it = mat_no.begin(); it != mat_no.end(); ++it)
      {
         char path[3];
         int code = it->first;
         path[0] = code >> 3; // ref_type (see SetDerefMatrixCodes())
         path[1] = code & 7;  // child
         path[2] = 0;

         GetPointMatrix(geom, path,
                        transforms.point_matrices[geom](it->second-1));
      }
   }
   return transforms;
}

void NCMesh::ClearTransforms()
{
   coarse_elements.DeleteAll();
   transforms.embeddings.DeleteAll();
   std::map<Geometry::Type, DenseTensor>::iterator it;
   for (it=transforms.point_matrices.begin();
        it!=transforms.point_matrices.end(); it++)
   {
      it->second.SetSize(0, 0, 0);
   }
}


//// SFC Ordering //////////////////////////////////////////////////////////////

static int sgn(int x)
{
   return (x < 0) ? -1 : (x > 0) ? 1 : 0;
}

static void HilbertSfc2D(int x, int y, int ax, int ay, int bx, int by,
                         Array<int> &coords)
{
   int w = std::abs(ax + ay);
   int h = std::abs(bx + by);

   int dax = sgn(ax), day = sgn(ay); // unit major direction ("right")
   int dbx = sgn(bx), dby = sgn(by); // unit orthogonal direction ("up")

   if (h == 1) // trivial row fill
   {
      for (int i = 0; i < w; i++, x += dax, y += day)
      {
         coords.Append(x);
         coords.Append(y);
      }
      return;
   }
   if (w == 1) // trivial column fill
   {
      for (int i = 0; i < h; i++, x += dbx, y += dby)
      {
         coords.Append(x);
         coords.Append(y);
      }
      return;
   }

   int ax2 = ax/2, ay2 = ay/2;
   int bx2 = bx/2, by2 = by/2;

   int w2 = std::abs(ax2 + ay2);
   int h2 = std::abs(bx2 + by2);

   if (2*w > 3*h) // long case: split in two parts only
   {
      if ((w2 & 0x1) && (w > 2))
      {
         ax2 += dax, ay2 += day; // prefer even steps
      }

      HilbertSfc2D(x, y, ax2, ay2, bx, by, coords);
      HilbertSfc2D(x+ax2, y+ay2, ax-ax2, ay-ay2, bx, by, coords);
   }
   else // standard case: one step up, one long horizontal step, one step down
   {
      if ((h2 & 0x1) && (h > 2))
      {
         bx2 += dbx, by2 += dby; // prefer even steps
      }

      HilbertSfc2D(x, y, bx2, by2, ax2, ay2, coords);
      HilbertSfc2D(x+bx2, y+by2, ax, ay, bx-bx2, by-by2, coords);
      HilbertSfc2D(x+(ax-dax)+(bx2-dbx), y+(ay-day)+(by2-dby),
                   -bx2, -by2, -(ax-ax2), -(ay-ay2), coords);
   }
}

static void HilbertSfc3D(int x, int y, int z,
                         int ax, int ay, int az,
                         int bx, int by, int bz,
                         int cx, int cy, int cz,
                         Array<int> &coords)
{
   int w = std::abs(ax + ay + az);
   int h = std::abs(bx + by + bz);
   int d = std::abs(cx + cy + cz);

   int dax = sgn(ax), day = sgn(ay), daz = sgn(az); // unit major dir ("right")
   int dbx = sgn(bx), dby = sgn(by), dbz = sgn(bz); // unit ortho dir ("forward")
   int dcx = sgn(cx), dcy = sgn(cy), dcz = sgn(cz); // unit ortho dir ("up")

   // trivial row/column fills
   if (h == 1 && d == 1)
   {
      for (int i = 0; i < w; i++, x += dax, y += day, z += daz)
      {
         coords.Append(x);
         coords.Append(y);
         coords.Append(z);
      }
      return;
   }
   if (w == 1 && d == 1)
   {
      for (int i = 0; i < h; i++, x += dbx, y += dby, z += dbz)
      {
         coords.Append(x);
         coords.Append(y);
         coords.Append(z);
      }
      return;
   }
   if (w == 1 && h == 1)
   {
      for (int i = 0; i < d; i++, x += dcx, y += dcy, z += dcz)
      {
         coords.Append(x);
         coords.Append(y);
         coords.Append(z);
      }
      return;
   }

   int ax2 = ax/2, ay2 = ay/2, az2 = az/2;
   int bx2 = bx/2, by2 = by/2, bz2 = bz/2;
   int cx2 = cx/2, cy2 = cy/2, cz2 = cz/2;

   int w2 = std::abs(ax2 + ay2 + az2);
   int h2 = std::abs(bx2 + by2 + bz2);
   int d2 = std::abs(cx2 + cy2 + cz2);

   // prefer even steps
   if ((w2 & 0x1) && (w > 2))
   {
      ax2 += dax, ay2 += day, az2 += daz;
   }
   if ((h2 & 0x1) && (h > 2))
   {
      bx2 += dbx, by2 += dby, bz2 += dbz;
   }
   if ((d2 & 0x1) && (d > 2))
   {
      cx2 += dcx, cy2 += dcy, cz2 += dcz;
   }

   // wide case, split in w only
   if ((2*w > 3*h) && (2*w > 3*d))
   {
      HilbertSfc3D(x, y, z,
                   ax2, ay2, az2,
                   bx, by, bz,
                   cx, cy, cz, coords);

      HilbertSfc3D(x+ax2, y+ay2, z+az2,
                   ax-ax2, ay-ay2, az-az2,
                   bx, by, bz,
                   cx, cy, cz, coords);
   }
   // do not split in d
   else if (3*h > 4*d)
   {
      HilbertSfc3D(x, y, z,
                   bx2, by2, bz2,
                   cx, cy, cz,
                   ax2, ay2, az2, coords);

      HilbertSfc3D(x+bx2, y+by2, z+bz2,
                   ax, ay, az,
                   bx-bx2, by-by2, bz-bz2,
                   cx, cy, cz, coords);

      HilbertSfc3D(x+(ax-dax)+(bx2-dbx),
                   y+(ay-day)+(by2-dby),
                   z+(az-daz)+(bz2-dbz),
                   -bx2, -by2, -bz2,
                   cx, cy, cz,
                   -(ax-ax2), -(ay-ay2), -(az-az2), coords);
   }
   // do not split in h
   else if (3*d > 4*h)
   {
      HilbertSfc3D(x, y, z,
                   cx2, cy2, cz2,
                   ax2, ay2, az2,
                   bx, by, bz, coords);

      HilbertSfc3D(x+cx2, y+cy2, z+cz2,
                   ax, ay, az,
                   bx, by, bz,
                   cx-cx2, cy-cy2, cz-cz2, coords);

      HilbertSfc3D(x+(ax-dax)+(cx2-dcx),
                   y+(ay-day)+(cy2-dcy),
                   z+(az-daz)+(cz2-dcz),
                   -cx2, -cy2, -cz2,
                   -(ax-ax2), -(ay-ay2), -(az-az2),
                   bx, by, bz, coords);
   }
   // regular case, split in all w/h/d
   else
   {
      HilbertSfc3D(x, y, z,
                   bx2, by2, bz2,
                   cx2, cy2, cz2,
                   ax2, ay2, az2, coords);

      HilbertSfc3D(x+bx2, y+by2, z+bz2,
                   cx, cy, cz,
                   ax2, ay2, az2,
                   bx-bx2, by-by2, bz-bz2, coords);

      HilbertSfc3D(x+(bx2-dbx)+(cx-dcx),
                   y+(by2-dby)+(cy-dcy),
                   z+(bz2-dbz)+(cz-dcz),
                   ax, ay, az,
                   -bx2, -by2, -bz2,
                   -(cx-cx2), -(cy-cy2), -(cz-cz2), coords);

      HilbertSfc3D(x+(ax-dax)+bx2+(cx-dcx),
                   y+(ay-day)+by2+(cy-dcy),
                   z+(az-daz)+bz2+(cz-dcz),
                   -cx, -cy, -cz,
                   -(ax-ax2), -(ay-ay2), -(az-az2),
                   bx-bx2, by-by2, bz-bz2, coords);

      HilbertSfc3D(x+(ax-dax)+(bx2-dbx),
                   y+(ay-day)+(by2-dby),
                   z+(az-daz)+(bz2-dbz),
                   -bx2, -by2, -bz2,
                   cx2, cy2, cz2,
                   -(ax-ax2), -(ay-ay2), -(az-az2), coords);
   }
}

void NCMesh::GridSfcOrdering2D(int width, int height, Array<int> &coords)
{
   coords.SetSize(0);
   coords.Reserve(2*width*height);

   if (width >= height)
   {
      HilbertSfc2D(0, 0, width, 0, 0, height, coords);
   }
   else
   {
      HilbertSfc2D(0, 0, 0, height, width, 0, coords);
   }
}

void NCMesh::GridSfcOrdering3D(int width, int height, int depth,
                               Array<int> &coords)
{
   coords.SetSize(0);
   coords.Reserve(3*width*height*depth);

   if (width >= height && width >= depth)
   {
      HilbertSfc3D(0, 0, 0,
                   width, 0, 0,
                   0, height, 0,
                   0, 0, depth, coords);
   }
   else if (height >= width && height >= depth)
   {
      HilbertSfc3D(0, 0, 0,
                   0, height, 0,
                   width, 0, 0,
                   0, 0, depth, coords);
   }
   else // depth >= width && depth >= height
   {
      HilbertSfc3D(0, 0, 0,
                   0, 0, depth,
                   width, 0, 0,
                   0, height, 0, coords);
   }
}


//// Utility ///////////////////////////////////////////////////////////////////

void NCMesh::GetEdgeVertices(const MeshId &edge_id, int vert_index[2],
                             bool oriented) const
{
   const Element &el = elements[edge_id.element];
   const GeomInfo& gi = GI[(int) el.geom];
   const int* ev = gi.edges[edge_id.local];

   int n0 = el.node[ev[0]], n1 = el.node[ev[1]];
   if (n0 > n1) { std::swap(n0, n1); }

   vert_index[0] = nodes[n0].vert_index;
   vert_index[1] = nodes[n1].vert_index;

   if (oriented && vert_index[0] > vert_index[1])
   {
      std::swap(vert_index[0], vert_index[1]);
   }
}

int NCMesh::GetEdgeNCOrientation(const NCMesh::MeshId &edge_id) const
{
   const Element &el = elements[edge_id.element];
   const GeomInfo& gi = GI[(int) el.geom];
   const int* ev = gi.edges[edge_id.local];

   int v0 = nodes[el.node[ev[0]]].vert_index;
   int v1 = nodes[el.node[ev[1]]].vert_index;

   return ((v0 < v1 && ev[0] > ev[1]) || (v0 > v1 && ev[0] < ev[1])) ? -1 : 1;
}

void NCMesh::GetFaceVerticesEdges(const MeshId &face_id,
                                  int vert_index[4], int edge_index[4],
                                  int edge_orientation[4]) const
{
   const Element &el = elements[face_id.element];
   const int* fv = GI[(int) el.geom].faces[face_id.local];

   for (int i = 0; i < 4; i++)
   {
      vert_index[i] = nodes[el.node[fv[i]]].vert_index;
   }

   for (int i = 0; i < 4; i++)
   {
      int j = (i+1) & 0x3;
      int n1 = el.node[fv[i]];
      int n2 = el.node[fv[j]];

      const Node* en = nodes.Find(n1, n2);
      MFEM_ASSERT(en != NULL, "edge not found.");

      edge_index[i] = en->edge_index;
      edge_orientation[i] = (vert_index[i] < vert_index[j]) ? 1 : -1;
   }
}

int NCMesh::GetEdgeMaster(int node) const
{
   MFEM_ASSERT(node >= 0, "edge node not found.");
   const Node &nd = nodes[node];

   int p1 = nd.p1, p2 = nd.p2;
   MFEM_ASSERT(p1 != p2, "invalid edge node.");

   const Node &n1 = nodes[p1], &n2 = nodes[p2];

   int n1p1 = n1.p1, n1p2 = n1.p2;
   int n2p1 = n2.p1, n2p2 = n2.p2;

   if ((n2p1 != n2p2) && (p1 == n2p1 || p1 == n2p2))
   {
      // n1 is parent of n2:
      // (n1)--(nd)--(n2)------(*)
      if (n2.HasEdge()) { return p2; }
      else { return GetEdgeMaster(p2); }
   }

   if ((n1p1 != n1p2) && (p2 == n1p1 || p2 == n1p2))
   {
      // n2 is parent of n1:
      // (n2)--(nd)--(n1)------(*)
      if (n1.HasEdge()) { return p1; }
      else { return GetEdgeMaster(p1); }
   }

   return -1;
}

int NCMesh::GetEdgeMaster(int v1, int v2) const
{
   int node = nodes.FindId(vertex_nodeId[v1], vertex_nodeId[v2]);
   MFEM_ASSERT(node >= 0 && nodes[node].HasEdge(), "(v1, v2) is not an edge.");

   int master = GetEdgeMaster(node);
   return (master >= 0) ? nodes[master].edge_index : -1;
}

int NCMesh::GetElementDepth(int i) const
{
   int elem = leaf_elements[i];
   int depth = 0, parent;
   while ((parent = elements[elem].parent) != -1)
   {
      elem = parent;
      depth++;
   }
   return depth;
}

void NCMesh::GetRefinedEdges(int vn0, int vn1, BlockArray<int> & edges)
{
   std::cout << "entering NCMesh::GetRefinedEdges "
             <<"searching for edge with vertices: " << vn0 << " and " << vn1
             << std::endl;
   int mid = nodes.FindId(vn0, vn1);
   if (mid < 0) { return; }

   Node &nd = nodes[mid];

   // if ( nd.edge_index < 0 ) { return; }

   // edges.Append(nd.edge_index);
   if ( nd.HasEdge() )
   {
      std::cout << " found node " << mid << std::endl;
      edges.Append(mid);
   }

   GetRefinedEdges(vn0, mid, edges);
   GetRefinedEdges(mid, vn1, edges);
}

void NCMesh::GetRefinedFaces(int vn0, int vn1, int vn2, int vn3,
                             BlockArray<int> & face_ids)
{
   // Face* fa = faces.Find(vn0, vn1, vn2, vn3);
   int face = faces.FindId(vn0, vn1, vn2, vn3);
   /*
   if (fa)
   {
      if ( fa->index >= 0 )
      {
         face_ids.Append(fa->index);
      }
      return;
   }
   */
   if (face>=0)
   {
      if ( faces[face].index >= 0 )
      {
         face_ids.Append(face);
      }
      return;
   }

   // we need to recurse deeper
   int mid[4];
   int split = FaceSplitType(vn0, vn1, vn2, vn3, mid);

   if (split == 1) // "X" split face
   {
      GetRefinedFaces(vn0, mid[0], mid[2], vn3, face_ids);
      GetRefinedFaces(mid[0], vn1, vn2, mid[2], face_ids);
   }
   else if (split == 2) // "Y" split face
   {
      GetRefinedFaces(vn0, vn1, mid[1], mid[3], face_ids);
      GetRefinedFaces(mid[3], mid[1], vn2, vn3, face_ids);
   }
}

void NCMesh::GetRefinedElements(int elem_id, BlockArray<int> & elem_ids)
{
   // std::cout << "entering NCMesh::GetRefinedElements searching for element id: "
   //             << elem_id << std::endl;
   Element &el = elements[elem_id];
   /*
   if (el.index >= 0 && el.rank >= 0)
   {
      elem_ids.Append(el.index);
      return;
   }

   for (int i = 0; i < 8; i++)
   {
      if (el.child[i] >= 0 && el.child[i] < elements.Size() )
      {
         GetRefinedElements(el.child[i], elem_ids);
      }
   }
   */
   if (el.ref_type != 0)
   {
      // This element has been refined so recurse into its children
      for (int i = 0; i < 8; i++)
      {
         if (el.child[i] >= 0 && el.child[i] < elements.Size() )
         {
            GetRefinedElements(el.child[i], elem_ids);
         }
      }
   }
   else
   {
      // This element has not been refined so add it
      elem_ids.Append(elem_id);
   }
}

void NCMesh::FindFaceNodes(int face, int node[4])
{
   // Obtain face nodes from one of its elements (note that face->p1, p2, p3
   // cannot be used directly since they are not in order and p4 is missing).

   Face &fa = faces[face];

   int elem = fa.elem[0];
   if (elem < 0) { elem = fa.elem[1]; }
   MFEM_ASSERT(elem >= 0, "Face has no elements?");

   Element &el = elements[elem];
   int f = find_hex_face(find_node(el, fa.p1),
                         find_node(el, fa.p2),
                         find_node(el, fa.p3));

   const int* fv = GI[Geometry::CUBE].faces[f];
   for (int i = 0; i < 4; i++)
   {
      node[i] = el.node[fv[i]];
   }
}

void NCMesh::GetBoundaryClosure(const Array<int> &bdr_attr_is_ess,
                                Array<int> &bdr_vertices, Array<int> &bdr_edges)
{
   bdr_vertices.SetSize(0);
   bdr_edges.SetSize(0);

   if (Dim == 3)
   {
      GetFaceList(); // make sure 'boundary_faces' is up to date

      for (int i = 0; i < boundary_faces.Size(); i++)
      {
         int face = boundary_faces[i];
         if (bdr_attr_is_ess[faces[face].attribute - 1])
         {
            int node[4];
            FindFaceNodes(face, node);

            for (int j = 0; j < 4; j++)
            {
               bdr_vertices.Append(nodes[node[j]].vert_index);

               int enode = nodes.FindId(node[j], node[(j+1) % 4]);
               MFEM_ASSERT(enode >= 0 && nodes[enode].HasEdge(), "Edge not found.");
               bdr_edges.Append(nodes[enode].edge_index);

               while ((enode = GetEdgeMaster(enode)) >= 0)
               {
                  // append master edges that may not be accessible from any
                  // boundary element, this happens in 3D in re-entrant corners
                  bdr_edges.Append(nodes[enode].edge_index);
               }
            }
         }
      }
   }
   else if (Dim == 2)
   {
      GetEdgeList(); // make sure 'boundary_faces' is up to date

      for (int i = 0; i < boundary_faces.Size(); i++)
      {
         int face = boundary_faces[i];
         Face &fc = faces[face];
         if (bdr_attr_is_ess[fc.attribute - 1])
         {
            bdr_vertices.Append(nodes[fc.p1].vert_index);
            bdr_vertices.Append(nodes[fc.p3].vert_index);
         }
      }
   }

   bdr_vertices.Sort();
   bdr_vertices.Unique();

   bdr_edges.Sort();
   bdr_edges.Unique();
}

void NCMesh::GetEntitySetClosure(EntitySets::EntityType type,
                                 int set_index,
                                 Array<int> &es_vertices,
                                 Array<int> &es_edges,
                                 Array<int> &es_faces)
{
   es_vertices.SetSize(0);
   es_edges.SetSize(0);
   es_faces.SetSize(0);

   MFEM_VERIFY(ncent_sets != NULL, "NCMesh object contains no "
               "entity set information");
   if (!ncent_sets->SetExists(type, set_index))
   {
      std::ostringstream oss; oss << "Entity set of type \""
                                  << EntitySets::GetTypeName(type)
                                  << "\" and index " << set_index
                                  << " was not found.";

      MFEM_VERIFY(false, oss.str().c_str());
   }

   int ni = ncent_sets->GetNumEntities(type ,set_index);
   Array<int> inds;
   Array<int> coll_inds;

   switch (type)
   {
      case EntitySets::VERTEX:
      {
         /// Do nothing because vertices cannot hide
      }
      break;
      case EntitySets::EDGE:
      {
         for (int i=0; i<ni; i++)
         {
            ncent_sets->GetEntityIndex(type, set_index, i, inds);

            // collect vertices
            inds.Copy(coll_inds);
            this->CollectEdgeVertices(inds[0], inds[1], coll_inds);
            for (int j=0; j<coll_inds.Size(); j++)
            {
               int index = nodes[coll_inds[j]].vert_index;
               if (index >= 0)
               {
                  es_vertices.Append(index);
               }
            }
         }
      }
      break;
      case EntitySets::FACE:
      {
         for (int i=0; i<ni; i++)
         {
            ncent_sets->GetEntityIndex(type, set_index, i, inds);

            // collect vertices
            inds.Copy(coll_inds);
            this->CollectFaceVertices(inds[0], inds[1], inds[2], inds[3],
                                      coll_inds);
            for (int j=0; j<coll_inds.Size(); j++)
            {
               int index = nodes[coll_inds[j]].vert_index;
               if (index >= 0)
               {
                  es_vertices.Append(index);
               }
            }
         }
      }
      break;
      case EntitySets::ELEMENT:
      {
         for (int i=0; i<ni; i++)
         {
            int elem_id = (*ncent_sets)(type, set_index, i);
            std::cout << "examining element " << elem_id << std::endl;

            // collect vertices
            coll_inds.SetSize(0);
            this->CollectElementVertices(elem_id, coll_inds);
            for (int j=0; j<coll_inds.Size(); j++)
            {
               int index = nodes[coll_inds[j]].vert_index;
               if (index >= 0)
               {
                  es_vertices.Append(index);
               }
            }

            // collect edges
            coll_inds.SetSize(0);
            this->CollectElementEdges(elem_id, coll_inds);
            for (int j=0; j<coll_inds.Size(); j++)
            {
               int index = nodes[coll_inds[j]].edge_index;
               if (index >= 0)
               {
                  es_edges.Append(index);
               }
            }

         }
      }
      break;
      default:
         MFEM_ABORT("GetEnitySetClosure - Unknown entity set type: \""
                    << EntitySets::GetTypeName(type) << "\"");
   }
   /*
   if (Dim == 3)
   {
      GetFaceList(); // make sure 'boundary_faces' is up to date

      for (int i = 0; i < boundary_faces.Size(); i++)
      {
         int face = boundary_faces[i];
         if (bdr_attr_is_ess[faces[face].attribute - 1])
         {
            int node[4];
            FindFaceNodes(face, node);

            for (int j = 0; j < 4; j++)
            {
               bdr_vertices.Append(nodes[node[j]].vert_index);

               int enode = nodes.FindId(node[j], node[(j+1) % 4]);
               MFEM_ASSERT(enode >= 0 && nodes[enode].HasEdge(), "Edge not found.");
               bdr_edges.Append(nodes[enode].edge_index);

               while ((enode = GetEdgeMaster(enode)) >= 0)
               {
                  // append master edges that may not be accessible from any
                  // boundary element, this happens in 3D in re-entrant corners
                  bdr_edges.Append(nodes[enode].edge_index);
               }
            }
         }
      }
   }
   else if (Dim == 2)
   {
      GetEdgeList(); // make sure 'boundary_faces' is up to date

      for (int i = 0; i < boundary_faces.Size(); i++)
      {
         int face = boundary_faces[i];
         Face &fc = faces[face];
         if (bdr_attr_is_ess[fc.attribute - 1])
         {
            bdr_vertices.Append(nodes[fc.p1].vert_index);
            bdr_vertices.Append(nodes[fc.p3].vert_index);
         }
      }
   }
   */
   es_vertices.Sort();
   es_vertices.Unique();

   es_edges.Sort();
   es_edges.Unique();

   es_faces.Sort();
   es_faces.Unique();
}

int NCMesh::EdgeSplitLevel(int vn1, int vn2) const
{
   int mid = nodes.FindId(vn1, vn2);
   if (mid < 0 || !nodes[mid].HasVertex()) { return 0; }
   return 1 + std::max(EdgeSplitLevel(vn1, mid), EdgeSplitLevel(mid, vn2));
}

void NCMesh::FaceSplitLevel(int vn1, int vn2, int vn3, int vn4,
                            int& h_level, int& v_level) const
{
   int hl1, hl2, vl1, vl2;
   int mid[4];

   switch (FaceSplitType(vn1, vn2, vn3, vn4, mid))
   {
      case 0: // not split
         h_level = v_level = 0;
         break;

      case 1: // vertical
         FaceSplitLevel(vn1, mid[0], mid[2], vn4, hl1, vl1);
         FaceSplitLevel(mid[0], vn2, vn3, mid[2], hl2, vl2);
         h_level = std::max(hl1, hl2);
         v_level = std::max(vl1, vl2) + 1;
         break;

      default: // horizontal
         FaceSplitLevel(vn1, vn2, mid[1], mid[3], hl1, vl1);
         FaceSplitLevel(mid[3], mid[1], vn3, vn4, hl2, vl2);
         h_level = std::max(hl1, hl2) + 1;
         v_level = std::max(vl1, vl2);
   }
}

static int max8(int a, int b, int c, int d, int e, int f, int g, int h)
{
   return std::max(std::max(std::max(a, b), std::max(c, d)),
                   std::max(std::max(e, f), std::max(g, h)));
}

void NCMesh::CountSplits(int elem, int splits[3]) const
{
   const Element &el = elements[elem];
   const int* node = el.node;
   GeomInfo& gi = GI[(int) el.geom];

   int elevel[12];
   for (int i = 0; i < gi.ne; i++)
   {
      const int* ev = gi.edges[i];
      elevel[i] = EdgeSplitLevel(node[ev[0]], node[ev[1]]);
   }

   if (el.geom == Geometry::CUBE)
   {
      int flevel[6][2];
      for (int i = 0; i < gi.nf; i++)
      {
         const int* fv = gi.faces[i];
         FaceSplitLevel(node[fv[0]], node[fv[1]], node[fv[2]], node[fv[3]],
                        flevel[i][1], flevel[i][0]);
      }

      splits[0] = max8(flevel[0][0], flevel[1][0], flevel[3][0], flevel[5][0],
                       elevel[0], elevel[2], elevel[4], elevel[6]);

      splits[1] = max8(flevel[0][1], flevel[2][0], flevel[4][0], flevel[5][1],
                       elevel[1], elevel[3], elevel[5], elevel[7]);

      splits[2] = max8(flevel[1][1], flevel[2][1], flevel[3][1], flevel[4][1],
                       elevel[8], elevel[9], elevel[10], elevel[11]);
   }
   else if (el.geom == Geometry::SQUARE)
   {
      splits[0] = std::max(elevel[0], elevel[2]);
      splits[1] = std::max(elevel[1], elevel[3]);
   }
   else if (el.geom == Geometry::TRIANGLE)
   {
      splits[0] = std::max(elevel[0], std::max(elevel[1], elevel[2]));
      splits[1] = splits[0];
   }
   else
   {
      MFEM_ABORT("Unsupported element geometry.");
   }
}

void NCMesh::GetLimitRefinements(Array<Refinement> &refinements, int max_level)
{
   for (int i = 0; i < leaf_elements.Size(); i++)
   {
      if (IsGhost(elements[leaf_elements[i]])) { break; }

      int splits[3];
      CountSplits(leaf_elements[i], splits);

      char ref_type = 0;
      for (int k = 0; k < Dim; k++)
      {
         if (splits[k] > max_level)
         {
            ref_type |= (1 << k);
         }
      }

      if (ref_type)
      {
         if (Iso)
         {
            // iso meshes should only be modified by iso refinements
            ref_type = 7;
         }
         refinements.Append(Refinement(i, ref_type));
      }
   }
}

void NCMesh::LimitNCLevel(int max_nc_level)
{
   MFEM_VERIFY(max_nc_level >= 1, "'max_nc_level' must be 1 or greater.");

   while (1)
   {
      Array<Refinement> refinements;
      GetLimitRefinements(refinements, max_nc_level);

      if (!refinements.Size()) { break; }

      Refine(refinements);
   }
}

void NCMesh::PrintVertexParents(std::ostream &out) const
{
   // count vertices with parents
   int nv = 0;
   for (node_const_iterator node = nodes.cbegin(); node != nodes.cend(); ++node)
   {
      if (node->HasVertex() && node->p1 != node->p2) { nv++; }
   }
   out << nv << "\n";

   // print the relations
   for (node_const_iterator node = nodes.cbegin(); node != nodes.cend(); ++node)
   {
      if (node->HasVertex() && node->p1 != node->p2)
      {
         const Node &p1 = nodes[node->p1];
         const Node &p2 = nodes[node->p2];

         MFEM_ASSERT(p1.HasVertex(), "");
         MFEM_ASSERT(p2.HasVertex(), "");

         out << node->vert_index << " "
             << p1.vert_index << " " << p2.vert_index << "\n";
      }
   }
}

void NCMesh::LoadVertexParents(std::istream &input)
{
   int nv;
   input >> nv;
   while (nv--)
   {
      int id, p1, p2;
      input >> id >> p1 >> p2;
      MFEM_VERIFY(input, "problem reading vertex parents.");

      MFEM_VERIFY(nodes.IdExists(id), "vertex " << id << " not found.");
      MFEM_VERIFY(nodes.IdExists(p1), "parent " << p1 << " not found.");
      MFEM_VERIFY(nodes.IdExists(p2), "parent " << p2 << " not found.");

      // assign new parents for the node
      nodes.Reparent(id, p1, p2);

      // NOTE: when loading an AMR mesh, node indices are guaranteed to have
      // the same indices as vertices, see NCMesh::NCMesh.
   }
}

void NCMesh::SetVertexPositions(const Array<mfem::Vertex> &mvertices)
{
   int num_top_level = 0;
   for (node_iterator node = nodes.begin(); node != nodes.end(); ++node)
   {
      if (node->p1 == node->p2) // see NCMesh::NCMesh
      {
         MFEM_VERIFY(node.index() == node->p1, "invalid top-level vertex.");
         MFEM_VERIFY(node->HasVertex(), "top-level vertex not found.");
         MFEM_VERIFY(node->vert_index == node->p1, "bad top-level vertex index");
         num_top_level = std::max(num_top_level, node->p1 + 1);
      }
   }

   top_vertex_pos.SetSize(3*num_top_level);
   for (int i = 0; i < num_top_level; i++)
   {
      memcpy(&top_vertex_pos[3*i], mvertices[i](), 3*sizeof(double));
   }
}

static int ref_type_num_children[8] = { 0, 2, 2, 4, 2, 4, 4, 8 };

int NCMesh::PrintElements(std::ostream &out, int elem, int &coarse_id) const
{
   const Element &el = elements[elem];
   if (el.ref_type)
   {
      int child_id[8], nch = 0;
      for (int i = 0; i < 8 && el.child[i] >= 0; i++)
      {
         child_id[nch++] = PrintElements(out, el.child[i], coarse_id);
      }
      MFEM_ASSERT(nch == ref_type_num_children[(int) el.ref_type], "");

      out << (int) el.ref_type;
      for (int i = 0; i < nch; i++)
      {
         out << " " << child_id[i];
      }
      out << "\n";
      return coarse_id++; // return new id for this coarse element
   }
   else
   {
      return el.index;
   }
}

void NCMesh::PrintCoarseElements(std::ostream &out) const
{
   // print the number of non-leaf elements
   out << (elements.Size() - free_element_ids.Size() - leaf_elements.Size())
       << "\n";

   // print the hierarchy recursively
   int coarse_id = leaf_elements.Size();
   for (int i = 0; i < root_state.Size(); i++)
   {
      PrintElements(out, i, coarse_id);
   }
}

void NCMesh::CopyElements(int elem,
                          const BlockArray<Element> &tmp_elements,
                          Array<int> &index_map)
{
   Element &el = elements[elem];
   if (el.ref_type)
   {
      for (int i = 0; i < 8 && el.child[i] >= 0; i++)
      {
         int old_id = el.child[i];
         // here, we do not use the content of 'free_element_ids', if any
         int new_id = elements.Append(tmp_elements[old_id]);
         index_map[old_id] = new_id;
         el.child[i] = new_id;
         elements[new_id].parent = elem;
         CopyElements(new_id, tmp_elements, index_map);
      }
   }
}

void NCMesh::LoadCoarseElements(std::istream &input)
{
   int ne;
   input >> ne;

   bool iso = true;

   // load the coarse elements
   while (ne--)
   {
      int ref_type;
      input >> ref_type;

      int elem = AddElement(Element(Geometry::INVALID, 0));
      Element &el = elements[elem];
      el.ref_type = ref_type;

      if (Dim == 3 && ref_type != 7) { iso = false; }

      // load child IDs and make parent-child links
      int nch = ref_type_num_children[ref_type];
      for (int i = 0, id; i < nch; i++)
      {
         input >> id;
         MFEM_VERIFY(id >= 0, "");
         MFEM_VERIFY(id < leaf_elements.Size() ||
                     id < elements.Size()-free_element_ids.Size(),
                     "coarse element cannot be referenced before it is "
                     "defined (id=" << id << ").");

         Element &child = elements[id];
         MFEM_VERIFY(child.parent == -1,
                     "element " << id << " cannot have two parents.");

         el.child[i] = id;
         child.parent = elem;

         if (!i) // copy geom and attribute from first child
         {
            el.geom = child.geom;
            el.attribute = child.attribute;
         }
      }
   }

   // prepare for reordering the elements
   BlockArray<Element> tmp_elements;
   elements.Swap(tmp_elements);
   free_element_ids.SetSize(0);

   Array<int> index_map(tmp_elements.Size());
   index_map = -1;

   // copy roots, they need to be at the beginning of 'elements'
   int root_count = 0;
   for (elem_iterator el = tmp_elements.begin(); el != tmp_elements.end(); ++el)
   {
      if (el->parent == -1)
      {
         int new_id = elements.Append(*el); // same as AddElement()
         index_map[el.index()] = new_id;
         root_count++;
      }
   }

   // copy the rest of the hierarchy
   for (int i = 0; i < root_count; i++)
   {
      CopyElements(i, tmp_elements, index_map);
   }

   // we also need to renumber element links in Face::elem[]
   for (face_iterator face = faces.begin(); face != faces.end(); ++face)
   {
      for (int i = 0; i < 2; i++)
      {
         if (face->elem[i] >= 0)
         {
            face->elem[i] = index_map[face->elem[i]];
            MFEM_ASSERT(face->elem[i] >= 0, "");
         }
      }
   }

   // set the Iso flag (must be false if there are 3D aniso refinements)
   Iso = iso;

   InitRootState(root_count);

   Update();
}

void NCMesh::Trim()
{
   vertex_list.Clear(true);
   face_list.Clear(true);
   edge_list.Clear(true);

   boundary_faces.DeleteAll();
   element_vertex.Clear();

   ClearTransforms();
}

long NCMesh::NCList::MemoryUsage() const
{
   int pmsize = 0;
   if (slaves.size())
   {
      pmsize = slaves[0].point_matrix.MemoryUsage();
   }

   return conforming.capacity() * sizeof(MeshId) +
          masters.capacity() * sizeof(Master) +
          slaves.capacity() * sizeof(Slave) +
          slaves.size() * pmsize;
}

long CoarseFineTransformations::MemoryUsage() const
{
   long mem = embeddings.MemoryUsage();

   std::map<Geometry::Type, DenseTensor>::const_iterator it;
   for (it=point_matrices.begin();
        it!=point_matrices.end(); it++)
   {
      mem += it->second.MemoryUsage();
   }

   return mem;
}

long NCMesh::MemoryUsage() const
{
   return nodes.MemoryUsage() +
          faces.MemoryUsage() +
          elements.MemoryUsage() +
          free_element_ids.MemoryUsage() +
          root_state.MemoryUsage() +
          top_vertex_pos.MemoryUsage() +
          leaf_elements.MemoryUsage() +
          vertex_nodeId.MemoryUsage() +
          face_list.MemoryUsage() +
          edge_list.MemoryUsage() +
          vertex_list.MemoryUsage() +
          boundary_faces.MemoryUsage() +
          element_vertex.MemoryUsage() +
          ref_stack.MemoryUsage() +
          derefinements.MemoryUsage() +
          transforms.MemoryUsage() +
          coarse_elements.MemoryUsage() +
          sizeof(*this);
}

int NCMesh::PrintMemoryDetail() const
{
   nodes.PrintMemoryDetail(); mfem::out << " nodes\n";
   faces.PrintMemoryDetail(); mfem::out << " faces\n";

   mfem::out << elements.MemoryUsage() << " elements\n"
             << free_element_ids.MemoryUsage() << " free_element_ids\n"
             << root_state.MemoryUsage() << " root_state\n"
             << top_vertex_pos.MemoryUsage() << " top_vertex_pos\n"
             << leaf_elements.MemoryUsage() << " leaf_elements\n"
             << vertex_nodeId.MemoryUsage() << " vertex_nodeId\n"
             << face_list.MemoryUsage() << " face_list\n"
             << edge_list.MemoryUsage() << " edge_list\n"
             << vertex_list.MemoryUsage() << " vertex_list\n"
             << boundary_faces.MemoryUsage() << " boundary_faces\n"
             << element_vertex.MemoryUsage() << " element_vertex\n"
             << ref_stack.MemoryUsage() << " ref_stack\n"
             << derefinements.MemoryUsage() << " derefinements\n"
             << transforms.MemoryUsage() << " transforms\n"
             << coarse_elements.MemoryUsage() << " coarse_elements\n"
             << sizeof(*this) << " NCMesh"
             << std::endl;

   return elements.Size() - free_element_ids.Size();
}

void NCMesh::PrintStats(std::ostream &out) const
{
   static const double MiB = 1024.*1024.;
   out <<
       "NCMesh statistics:\n"
       "------------------\n"
       "   mesh and space dimensions : " << Dim << ", " << spaceDim << "\n"
       "   isotropic only            : " << (Iso ? "yes" : "no") << "\n"
       "   number of Nodes           : " << std::setw(9)
       << nodes.Size() << " +    [ " << std::setw(9)
       << nodes.MemoryUsage()/MiB << " MiB ]\n"
       "      free                     " << std::setw(9)
       << nodes.NumFreeIds() << "\n"
       "   number of Faces           : " << std::setw(9)
       << faces.Size() << " +    [ " << std::setw(9)
       << faces.MemoryUsage()/MiB << " MiB ]\n"
       "      free                     " << std::setw(9)
       << faces.NumFreeIds() << "\n"
       "   number of Elements        : " << std::setw(9)
       << elements.Size()-free_element_ids.Size() << " +    [ " << std::setw(9)
       << (elements.MemoryUsage() +
           free_element_ids.MemoryUsage())/MiB << " MiB ]\n"
       "      free                     " << std::setw(9)
       << free_element_ids.Size() << "\n"
       "   number of root elements   : " << std::setw(9)
       << root_state.Size() << "\n"
       "   number of leaf elements   : " << std::setw(9)
       << leaf_elements.Size() << "\n"
       "   number of vertices        : " << std::setw(9)
       << vertex_nodeId.Size() << "\n"
       "   number of faces           : " << std::setw(9)
       << face_list.TotalSize() << " =    [ " << std::setw(9)
       << face_list.MemoryUsage()/MiB << " MiB ]\n"
       "      conforming               " << std::setw(9)
       << face_list.conforming.size() << " +\n"
       "      master                   " << std::setw(9)
       << face_list.masters.size() << " +\n"
       "      slave                    " << std::setw(9)
       << face_list.slaves.size() << "\n"
       "   number of edges           : " << std::setw(9)
       << edge_list.TotalSize() << " =    [ " << std::setw(9)
       << edge_list.MemoryUsage()/MiB << " MiB ]\n"
       "      conforming               " << std::setw(9)
       << edge_list.conforming.size() << " +\n"
       "      master                   " << std::setw(9)
       << edge_list.masters.size() << " +\n"
       "      slave                    " << std::setw(9)
       << edge_list.slaves.size() << "\n"
       "   total memory              : " << std::setw(17)
       << "[ " << std::setw(9) << MemoryUsage()/MiB << " MiB ]\n"
       ;
}

#ifdef MFEM_DEBUG
void NCMesh::DebugLeafOrder(std::ostream &out) const
{
   tmp_vertex = new TmpVertex[nodes.NumIds()];
   for (int i = 0; i < leaf_elements.Size(); i++)
   {
      const Element* elem = &elements[leaf_elements[i]];
      for (int j = 0; j < Dim; j++)
      {
         double sum = 0.0;
         int count = 0;
         for (int k = 0; k < 8; k++)
         {
            if (elem->node[k] >= 0)
            {
               sum += CalcVertexPos(elem->node[k])[j];
               count++;
            }
         }
         out << sum / count << " ";
      }
      out << "\n";
   }
   delete [] tmp_vertex;
}

void NCMesh::DebugDump(std::ostream &out) const
{
   // dump nodes
   tmp_vertex = new TmpVertex[nodes.NumIds()];
   out << nodes.Size() << "\n";
   for (node_const_iterator node = nodes.cbegin(); node != nodes.cend(); ++node)
   {
      const double *pos = CalcVertexPos(node.index());
      out << node.index() << " "
          << pos[0] << " " << pos[1] << " " << pos[2] << " "
          << node->p1 << " " << node->p2 << " "
          << node->vert_index << " " << node->edge_index << " "
          << 0 << "\n";
   }
   delete [] tmp_vertex;
   out << "\n";

   // dump elements
   int nleaves = 0;
   for (int i = 0; i < elements.Size(); i++)
   {
      const Element &el = elements[i];
      if (!el.ref_type && el.parent != -2 /*freed*/) { nleaves++; }
   }
   out << nleaves << "\n";
   for (int i = 0; i < elements.Size(); i++)
   {
      const Element &el = elements[i];
      if (el.ref_type || el.parent == -2) { continue; }
      const GeomInfo& gi = GI[(int) el.geom];
      out << gi.nv << " ";
      for (int j = 0; j < gi.nv; j++)
      {
         out << el.node[j] << " ";
      }
      out << el.attribute << " " << el.rank << " " << i << "\n";
   }
   out << "\n";

   // dump faces
   out << faces.Size() << "\n";
   for (face_const_iterator face = faces.cbegin(); face != faces.cend(); ++face)
   {
      int elem = face->elem[0];
      if (elem < 0) { elem = face->elem[1]; }
      MFEM_ASSERT(elem >= 0, "");
      const Element &el = elements[elem];

      int lf = find_hex_face(find_node(el, face->p1),
                             find_node(el, face->p2),
                             find_node(el, face->p3));

      out << "4";
      const int* fv = GI[Geometry::CUBE].faces[lf];
      for (int i = 0; i < 4; i++)
      {
         out << " " << el.node[fv[i]];
      }
      //out << " # face " << face.index() << ", index " << face->index << "\n";
      out << "\n";
   }
}
#endif

} // namespace mfem<|MERGE_RESOLUTION|>--- conflicted
+++ resolved
@@ -295,16 +295,14 @@
       }
    }
 
-<<<<<<< HEAD
    // Store entity set information if present in the Mesh
    ncent_sets = (mesh->ent_sets) ?
                 new NCEntitySets(*mesh->ent_sets, *this) : NULL;
-=======
+
    if (!vertex_parents) // not loading mesh
    {
       InitRootState(mesh->GetNE());
    }
->>>>>>> 5b269399
 
    Update();
 }
