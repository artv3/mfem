# Copyright (c) 2010-2020, Lawrence Livermore National Security, LLC. Produced
# at the Lawrence Livermore National Laboratory. All Rights reserved. See files
# LICENSE and NOTICE for details. LLNL-CODE-806117.
#
# This file is part of the MFEM library. For more information and source code
# availability visit https://mfem.org.
#
# MFEM is free software; you can redistribute it and/or modify it under the
# terms of the BSD-3 license. We welcome feedback and contributions, see file
# CONTRIBUTING.md for details.

list(APPEND ALL_EXE_SRCS
  ex1.cpp
  ex2.cpp
  ex3.cpp
  ex4.cpp
  ex5.cpp
  ex6.cpp
  ex7.cpp
  ex8.cpp
  ex9.cpp
  ex10.cpp
  ex14.cpp
  ex15.cpp
  ex16.cpp
  ex17.cpp
  ex18.cpp
  ex19.cpp
  ex20.cpp
  ex21.cpp
  ex22.cpp
  ex23.cpp
  ex24.cpp
  ex25.cpp
  )

if (MFEM_USE_MPI)
  list(APPEND ALL_EXE_SRCS
    ex1p.cpp
    ex2p.cpp
    ex3p.cpp
    ex4p.cpp
    ex5p.cpp
    ex6p.cpp
    ex7p.cpp
    ex8p.cpp
    ex9p.cpp
    ex10p.cpp
    ex11p.cpp
    ex12p.cpp
    ex13p.cpp
    ex14p.cpp
    ex15p.cpp
    ex16p.cpp
    ex17p.cpp
    ex18p.cpp
    ex19p.cpp
    ex20p.cpp
    ex21p.cpp
    ex22p.cpp
    ex24p.cpp
<<<<<<< HEAD
    ex1p-orth.cpp
    ex11p-cyl.cpp
    ex13p-cyl.cpp
=======
    ex25p.cpp
>>>>>>> 491e6538
    )
endif()

# Include the source directory where mfem.hpp and mfem-performance.hpp are.
include_directories(BEFORE ${PROJECT_BINARY_DIR})

# Add one executable per cpp file
add_mfem_examples(ALL_EXE_SRCS)

# Add a test for each example
foreach(SRC_FILE ${ALL_EXE_SRCS})
  get_filename_component(SRC_FILENAME ${SRC_FILE} NAME)
  string(REPLACE ".cpp" "" TEST_NAME ${SRC_FILENAME})

  set(THIS_TEST_OPTIONS "-no-vis")
  if (${TEST_NAME} MATCHES "ex10p*")
    list(APPEND THIS_TEST_OPTIONS "-tf" "5")
  elseif(${TEST_NAME} MATCHES "ex15p*")
    list(APPEND THIS_TEST_OPTIONS "-e" "1")
  endif()

  if (NOT (${TEST_NAME} MATCHES ".*p$"))
    add_test(NAME ${TEST_NAME}_ser
      COMMAND ${TEST_NAME} ${THIS_TEST_OPTIONS})
  else()
    add_test(NAME ${TEST_NAME}_np=4
      COMMAND ${MPIEXEC} ${MPIEXEC_NUMPROC_FLAG} ${MFEM_MPI_NP}
      ${MPIEXEC_PREFLAGS}
      $<TARGET_FILE:${TEST_NAME}> ${THIS_TEST_OPTIONS}
      ${MPIEXEC_POSTFLAGS})
  endif()
endforeach()

# If STRUMPACK is enabled, add a test run that uses it.
if (MFEM_USE_STRUMPACK)
  add_test(NAME ex11p_strumpack_np=4
    COMMAND ${MPIEXEC} ${MPIEXEC_NUMPROC_FLAG} ${MFEM_MPI_NP}
    ${MPIEXEC_PREFLAGS}
    $<TARGET_FILE:ex11p> "-no-vis" "--strumpack"
    ${MPIEXEC_POSTFLAGS})
endif()

# Include the examples/sundials directory if SUNDIALS is enabled.
if (MFEM_USE_SUNDIALS)
  add_subdirectory(sundials)
endif()

# Include the examples/sundials directory if SUNDIALS is enabled.
if (MFEM_USE_GINKGO)
  add_subdirectory(ginkgo)
endif()

# Include the examples/petsc directory if PETSc is enabled.
if (MFEM_USE_PETSC)
  add_subdirectory(petsc)
endif()

# Include the examples/pumi directory if PUMI is enabled
if (MFEM_USE_PUMI)
  add_subdirectory(pumi)
endif()

if (MFEM_USE_HIOP)
  add_subdirectory(hiop)
endif()
<|MERGE_RESOLUTION|>--- conflicted
+++ resolved
@@ -59,13 +59,10 @@
     ex21p.cpp
     ex22p.cpp
     ex24p.cpp
-<<<<<<< HEAD
+    ex25p.cpp
     ex1p-orth.cpp
     ex11p-cyl.cpp
     ex13p-cyl.cpp
-=======
-    ex25p.cpp
->>>>>>> 491e6538
     )
 endif()
 
