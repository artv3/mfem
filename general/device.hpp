--- conflicted
+++ resolved
@@ -57,15 +57,9 @@
       /** @brief [host] CEED CPU backend. GPU backends can still be used, but
           with expensive memory transfers. Enabled when MFEM_USE_CEED = YES. */
       CEED_CPU  = 1 << 10,
-<<<<<<< HEAD
-      /** @brief [device] CEED CUDA backend working in colaboration with the
-          CUDA backend. Enabled when MFEM_USE_CEED = YES and
-          MFEM_USE_CUDA = YES. */
-=======
       /** @brief [device] CEED CUDA backend working together with the CUDA
           backend. Enabled when MFEM_USE_CEED = YES and MFEM_USE_CUDA = YES.
           NOTE: The current default libCEED GPU backend is non-deterministic! */
->>>>>>> b8e4e8f4
       CEED_CUDA = 1 << 11,
       /** @brief [device] Debug backend: host memory is READ/WRITE protected
           while a device is in use. It allows to test the "device" code-path
@@ -201,13 +195,8 @@
          Backend::Id enumeration constant with '_' replaced by '-', e.g. the
          string name of 'RAJA_CPU' is 'raja-cpu'.
        * The 'cpu' backend is always enabled with lowest priority.
-<<<<<<< HEAD
-       * The current backend priority from highest to lowest is: 'ceed-cuda',
-         'occa-cuda', 'raja-cuda', 'cuda', 'hip', 'debug',
-=======
        * The current backend priority from highest to lowest is:
          'ceed-cuda', 'occa-cuda', 'raja-cuda', 'cuda', 'hip', 'debug',
->>>>>>> b8e4e8f4
          'occa-omp', 'raja-omp', 'omp',
          'ceed-cpu', 'occa-cpu', 'raja-cpu', 'cpu'.
        * Multiple backends can be configured at the same time.
