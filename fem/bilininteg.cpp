// Copyright (c) 2010, Lawrence Livermore National Security, LLC. Produced at
// the Lawrence Livermore National Laboratory. LLNL-CODE-443211. All Rights
// reserved. See file COPYRIGHT for details.
//
// This file is part of the MFEM library. For more information and source code
// availability see http://mfem.org.
//
// MFEM is free software; you can redistribute it and/or modify it under the
// terms of the GNU Lesser General Public License (as published by the Free
// Software Foundation) version 2.1 dated February 1999.

// Implementation of Bilinear Form Integrators

#include "fem.hpp"
#include <cmath>
#include <algorithm>

using namespace std;

namespace mfem
{
void BilinearFormIntegrator::Assemble(const FiniteElementSpace&)
{
   mfem_error ("BilinearFormIntegrator::Assemble (...)\n"
               "   is not implemented for this class.");
}

void BilinearFormIntegrator::MultAssembled(Vector&, Vector&)
{
<<<<<<< HEAD
   op.SetSize(v.Size());
   op = v;
}

// *****************************************************************************
void PAMassIntegrator::MultAdd(Vector &x, Vector &y)
{
   Mesh *mesh = fes->GetMesh();
   const int dim = mesh->Dimension();
   const int quad1D = IntRules.Get(Geometry::SEGMENT,
                                   ir->GetOrder()).GetNPoints();
   const int dofs1D = fes->GetFE(0)->GetOrder() + 1;
   kernels::fem::PAMassMultAdd(dim, dofs1D, quad1D, mesh->GetNE(),
                               maps->dofToQuad,
                               maps->dofToQuadD,
                               maps->quadToDof,
                               maps->quadToDofD,
                               op, x, y);
=======
   mfem_error ("BilinearFormIntegrator::MultAssembled (...)\n"
               "   is not implemented for this class.");
>>>>>>> 21cdc4d8
}

void BilinearFormIntegrator::MultAssembledTranspose(Vector&, Vector&)
{
<<<<<<< HEAD
   fes=f;
   ir=i;
}

// *****************************************************************************
void PADiffusionIntegrator::Assemble()
{
   const FiniteElement &fe = *(fes->GetFE(0));
   const Mesh *mesh = fes->GetMesh();
   const int dim = mesh->Dimension();
   const int dims = fe.GetDim();
   const int symmDims = (dims * (dims + 1)) / 2; // 1x1: 1, 2x2: 3, 3x3: 6
   const int elements = fes->GetNE();
   assert(elements==mesh->GetNE());
   const int quadraturePoints = ir->GetNPoints();
   const int quad1D = IntRules.Get(Geometry::SEGMENT,
                                   ir->GetOrder()).GetNPoints();
   const int size = symmDims * quadraturePoints * elements;
   op.SetSize(size);
   const kernels::geometry::Geometry *geo =
      kernels::geometry::Geometry::Get(*fes,*ir);
   maps = kDofQuadMaps::Get(*fes, *fes, *ir);
   kernels::fem::PADiffusionAssemble(dim, quad1D, elements,
                                     maps->quadWeights,
                                     geo->J,
                                     1.0,//COEFF
                                     op);
   delete geo;
}

// *****************************************************************************
void PADiffusionIntegrator::MultAdd(Vector &x, Vector &y)
{
   const Mesh *mesh = fes->GetMesh();
   const int dim = mesh->Dimension();
   const int quad1D = IntRules.Get(Geometry::SEGMENT,
                                   ir->GetOrder()).GetNPoints();
   const FiniteElementSpace *f = fes;
   const FiniteElement *fe = f->GetFE(0);
   const int dofs1D = fe->GetOrder() + 1;
   kernels::fem::PADiffusionMultAdd(dim, dofs1D, quad1D,
                                    fes->GetMesh()->GetNE(),
                                    maps->dofToQuad,
                                    maps->dofToQuadD,
                                    maps->quadToDof,
                                    maps->quadToDofD,
                                    op, x, y);
=======
   mfem_error ("BilinearFormIntegrator::MultAssembledTranspose (...)\n"
               "   is not implemented for this class.");
>>>>>>> 21cdc4d8
}

void BilinearFormIntegrator::AssembleElementMatrix (
   const FiniteElement &el, ElementTransformation &Trans,
   DenseMatrix &elmat )
{
   mfem_error ("BilinearFormIntegrator::AssembleElementMatrix (...)\n"
               "   is not implemented for this class.");
}

void BilinearFormIntegrator::AssembleElementMatrix2 (
   const FiniteElement &el1, const FiniteElement &el2,
   ElementTransformation &Trans, DenseMatrix &elmat )
{
   mfem_error ("BilinearFormIntegrator::AssembleElementMatrix2 (...)\n"
               "   is not implemented for this class.");
}

void BilinearFormIntegrator::AssembleFaceMatrix (
   const FiniteElement &el1, const FiniteElement &el2,
   FaceElementTransformations &Trans, DenseMatrix &elmat)
{
   mfem_error ("BilinearFormIntegrator::AssembleFaceMatrix (...)\n"
               "   is not implemented for this class.");
}

void BilinearFormIntegrator::AssembleFaceMatrix(
   const FiniteElement &trial_face_fe, const FiniteElement &test_fe1,
   const FiniteElement &test_fe2, FaceElementTransformations &Trans,
   DenseMatrix &elmat)
{
   MFEM_ABORT("AssembleFaceMatrix (mixed form) is not implemented for this"
              " Integrator class.");
}

void BilinearFormIntegrator::AssembleElementVector(
   const FiniteElement &el, ElementTransformation &Tr, const Vector &elfun,
   Vector &elvect)
{
   mfem_error("BilinearFormIntegrator::AssembleElementVector\n"
              "   is not implemented for this class.");
}


void TransposeIntegrator::AssembleElementMatrix (
   const FiniteElement &el, ElementTransformation &Trans, DenseMatrix &elmat)
{
   bfi -> AssembleElementMatrix (el, Trans, bfi_elmat);
   // elmat = bfi_elmat^t
   elmat.Transpose (bfi_elmat);
}

void TransposeIntegrator::AssembleElementMatrix2 (
   const FiniteElement &trial_fe, const FiniteElement &test_fe,
   ElementTransformation &Trans, DenseMatrix &elmat)
{
   bfi -> AssembleElementMatrix2 (test_fe, trial_fe, Trans, bfi_elmat);
   // elmat = bfi_elmat^t
   elmat.Transpose (bfi_elmat);
}

void TransposeIntegrator::AssembleFaceMatrix (
   const FiniteElement &el1, const FiniteElement &el2,
   FaceElementTransformations &Trans, DenseMatrix &elmat)
{
   bfi -> AssembleFaceMatrix (el1, el2, Trans, bfi_elmat);
   // elmat = bfi_elmat^t
   elmat.Transpose (bfi_elmat);
}

void LumpedIntegrator::AssembleElementMatrix (
   const FiniteElement &el, ElementTransformation &Trans, DenseMatrix &elmat)
{
   bfi -> AssembleElementMatrix (el, Trans, elmat);
   elmat.Lump();
}

void InverseIntegrator::AssembleElementMatrix(
   const FiniteElement &el, ElementTransformation &Trans, DenseMatrix &elmat)
{
   integrator->AssembleElementMatrix(el, Trans, elmat);
   elmat.Invert();
}

void SumIntegrator::AssembleElementMatrix(
   const FiniteElement &el, ElementTransformation &Trans, DenseMatrix &elmat)
{
   MFEM_ASSERT(integrators.Size() > 0, "empty SumIntegrator.");

   integrators[0]->AssembleElementMatrix(el, Trans, elmat);
   for (int i = 1; i < integrators.Size(); i++)
   {
      integrators[i]->AssembleElementMatrix(el, Trans, elem_mat);
      elmat += elem_mat;
   }
}

SumIntegrator::~SumIntegrator()
{
   if (own_integrators)
   {
      for (int i = 0; i < integrators.Size(); i++)
      {
         delete integrators[i];
      }
   }
}

void MixedScalarIntegrator::AssembleElementMatrix2(
   const FiniteElement &trial_fe, const FiniteElement &test_fe,
   ElementTransformation &Trans, DenseMatrix &elmat)
{
   MFEM_ASSERT(this->VerifyFiniteElementTypes(trial_fe, test_fe),
               this->FiniteElementTypeFailureMessage());

   int trial_nd = trial_fe.GetDof(), test_nd = test_fe.GetDof(), i;
   bool same_shapes = same_calc_shape && (&trial_fe == &test_fe);

#ifdef MFEM_THREAD_SAFE
   Vector test_shape(test_nd);
   Vector trial_shape;
#else
   test_shape.SetSize(test_nd);
#endif
   if (same_shapes)
   {
      trial_shape.NewDataAndSize(test_shape.GetData(), trial_nd);
   }
   else
   {
      trial_shape.SetSize(trial_nd);
   }

   elmat.SetSize(test_nd, trial_nd);

   const IntegrationRule *ir = IntRule;
   if (ir == NULL)
   {
      int ir_order = this->GetIntegrationOrder(trial_fe, test_fe, Trans);
      ir = &IntRules.Get(trial_fe.GetGeomType(), ir_order);
   }

   elmat = 0.0;
   for (i = 0; i < ir->GetNPoints(); i++)
   {
      const IntegrationPoint &ip = ir->IntPoint(i);
      Trans.SetIntPoint(&ip);

      this->CalcTestShape(test_fe, Trans, test_shape);
      this->CalcTrialShape(trial_fe, Trans, trial_shape);

      double w = Trans.Weight() * ip.weight;

      if (Q)
      {
         w *= Q->Eval(Trans, ip);
      }
      AddMult_a_VWt(w, test_shape, trial_shape, elmat);
   }
#ifndef MFEM_THREAD_SAFE
   if (same_shapes)
   {
      trial_shape.SetDataAndSize(NULL, 0);
   }
#endif
}

void MixedVectorIntegrator::AssembleElementMatrix2(
   const FiniteElement &trial_fe, const FiniteElement &test_fe,
   ElementTransformation &Trans, DenseMatrix &elmat)
{
   MFEM_ASSERT(this->VerifyFiniteElementTypes(trial_fe, test_fe),
               this->FiniteElementTypeFailureMessage());

   int trial_nd = trial_fe.GetDof(), test_nd = test_fe.GetDof(), i;
   int spaceDim = Trans.GetSpaceDim();
   bool same_shapes = same_calc_shape && (&trial_fe == &test_fe);

#ifdef MFEM_THREAD_SAFE
   Vector V(VQ ? VQ->GetVDim() : 0);
   Vector D(DQ ? DQ->GetVDim() : 0);
   DenseMatrix M(MQ ? MQ->GetVDim() : 0, MQ ? MQ->GetVDim() : 0);
   DenseMatrix test_shape(test_nd, spaceDim);
   DenseMatrix trial_shape;
   DenseMatrix test_shape_tmp(test_nd, spaceDim);
#else
   V.SetSize(VQ ? VQ->GetVDim() : 0);
   D.SetSize(DQ ? DQ->GetVDim() : 0);
   M.SetSize(MQ ? MQ->GetVDim() : 0, MQ ? MQ->GetVDim() : 0);
   test_shape.SetSize(test_nd, spaceDim);
   test_shape_tmp.SetSize(test_nd, spaceDim);
#endif
   if (same_shapes)
   {
      trial_shape.Reset(test_shape.Data(), trial_nd, spaceDim);
   }
   else
   {
      trial_shape.SetSize(trial_nd, spaceDim);
   }

   elmat.SetSize(test_nd, trial_nd);

   const IntegrationRule *ir = IntRule;
   if (ir == NULL)
   {
      int ir_order = this->GetIntegrationOrder(trial_fe, test_fe, Trans);
      ir = &IntRules.Get(trial_fe.GetGeomType(), ir_order);
   }

   elmat = 0.0;
   for (i = 0; i < ir->GetNPoints(); i++)
   {
      const IntegrationPoint &ip = ir->IntPoint(i);
      Trans.SetIntPoint(&ip);

      this->CalcTestShape(test_fe, Trans, test_shape);
      if (!same_shapes)
      {
         this->CalcTrialShape(trial_fe, Trans, trial_shape);
      }

      double w = Trans.Weight() * ip.weight;

      if (MQ)
      {
         MQ->Eval(M, Trans, ip);
         M *= w;
         Mult(test_shape, M, test_shape_tmp);
         AddMultABt(test_shape_tmp, trial_shape, elmat);
      }
      else if (DQ)
      {
         DQ->Eval(D, Trans, ip);
         D *= w;
         AddMultADBt(test_shape, D, trial_shape, elmat);
      }
      else if (VQ)
      {
         VQ->Eval(V, Trans, ip);
         V *= w;
         for (int j=0; j<test_nd; j++)
         {
            test_shape_tmp(j,0) = test_shape(j,1) * V(2) -
                                  test_shape(j,2) * V(1);
            test_shape_tmp(j,1) = test_shape(j,2) * V(0) -
                                  test_shape(j,0) * V(2);
            test_shape_tmp(j,2) = test_shape(j,0) * V(1) -
                                  test_shape(j,1) * V(0);
         }
         AddMultABt(test_shape_tmp, trial_shape, elmat);
      }
      else
      {
         if (Q)
         {
            w *= Q -> Eval (Trans, ip);
         }
         if (same_shapes)
         {
            AddMult_a_AAt (w, test_shape, elmat);
         }
         else
         {
            AddMult_a_ABt (w, test_shape, trial_shape, elmat);
         }
      }
   }
#ifndef MFEM_THREAD_SAFE
   if (same_shapes)
   {
      trial_shape.ClearExternalData();
   }
#endif
}

void MixedScalarVectorIntegrator::AssembleElementMatrix2(
   const FiniteElement &trial_fe, const FiniteElement &test_fe,
   ElementTransformation &Trans, DenseMatrix &elmat)
{
   MFEM_ASSERT(this->VerifyFiniteElementTypes(trial_fe, test_fe),
               this->FiniteElementTypeFailureMessage());

   const FiniteElement * vec_fe = transpose?&trial_fe:&test_fe;
   const FiniteElement * sca_fe = transpose?&test_fe:&trial_fe;

   int trial_nd = trial_fe.GetDof(), test_nd = test_fe.GetDof(), i;
   int sca_nd = sca_fe->GetDof();
   int vec_nd = vec_fe->GetDof();
   int spaceDim = Trans.GetSpaceDim();
   double vtmp;

#ifdef MFEM_THREAD_SAFE
   Vector V(VQ ? VQ->GetVDim() : 0);
   DenseMatrix vshape(vec_nd, spaceDim);
   Vector      shape(sca_nd);
   Vector      vshape_tmp(vec_nd);
#else
   V.SetSize(VQ ? VQ->GetVDim() : 0);
   vshape.SetSize(vec_nd, spaceDim);
   shape.SetSize(sca_nd);
   vshape_tmp.SetSize(vec_nd);
#endif

   Vector V_test(transpose?shape.GetData():vshape_tmp.GetData(),test_nd);
   Vector W_trial(transpose?vshape_tmp.GetData():shape.GetData(),trial_nd);

   elmat.SetSize(test_nd, trial_nd);

   const IntegrationRule *ir = IntRule;
   if (ir == NULL)
   {
      int ir_order = this->GetIntegrationOrder(trial_fe, test_fe, Trans);
      ir = &IntRules.Get(trial_fe.GetGeomType(), ir_order);
   }

   elmat = 0.0;
   for (i = 0; i < ir->GetNPoints(); i++)
   {
      const IntegrationPoint &ip = ir->IntPoint(i);
      Trans.SetIntPoint(&ip);

      this->CalcShape(*sca_fe, Trans, shape);
      this->CalcVShape(*vec_fe, Trans, vshape);

      double w = Trans.Weight() * ip.weight;

      VQ->Eval(V, Trans, ip);
      V *= w;

      if ( vec_fe->GetDim() == 2 && cross_2d )
      {
         vtmp = V[0];
         V[0] = -V[1];
         V[1] = vtmp;
      }

      vshape.Mult(V,vshape_tmp);

      AddMultVWt(V_test, W_trial, elmat);
   }
}

void DiffusionIntegrator::AssembleElementMatrix
( const FiniteElement &el, ElementTransformation &Trans,
  DenseMatrix &elmat )
{
   int nd = el.GetDof();
   int dim = el.GetDim();
   int spaceDim = Trans.GetSpaceDim();
   bool square = (dim == spaceDim);
   double w;

#ifdef MFEM_THREAD_SAFE
   DenseMatrix dshape(nd,dim), dshapedxt(nd,spaceDim), invdfdx(dim,spaceDim);
#else
   dshape.SetSize(nd,dim);
   dshapedxt.SetSize(nd,spaceDim);
   invdfdx.SetSize(dim,spaceDim);
#endif
   elmat.SetSize(nd);

   const IntegrationRule *ir = IntRule;
   if (ir == NULL)
   {
      int order;
      if (el.Space() == FunctionSpace::Pk)
      {
         order = 2*el.GetOrder() - 2;
      }
      else
         // order = 2*el.GetOrder() - 2;  // <-- this seems to work fine too
      {
         order = 2*el.GetOrder() + dim - 1;
      }

      if (el.Space() == FunctionSpace::rQk)
      {
         ir = &RefinedIntRules.Get(el.GetGeomType(), order);
      }
      else
      {
         ir = &IntRules.Get(el.GetGeomType(), order);
      }
   }

   elmat = 0.0;
   for (int i = 0; i < ir->GetNPoints(); i++)
   {
      const IntegrationPoint &ip = ir->IntPoint(i);
      el.CalcDShape(ip, dshape);

      Trans.SetIntPoint(&ip);
      w = Trans.Weight();
      w = ip.weight / (square ? w : w*w*w);
      // AdjugateJacobian = / adj(J),         if J is square
      //                    \ adj(J^t.J).J^t, otherwise
      Mult(dshape, Trans.AdjugateJacobian(), dshapedxt);
      if (!MQ)
      {
         if (Q)
         {
            w *= Q->Eval(Trans, ip);
         }
         AddMult_a_AAt(w, dshapedxt, elmat);
      }
      else
      {
         MQ->Eval(invdfdx, Trans, ip);
         invdfdx *= w;
         Mult(dshapedxt, invdfdx, dshape);
         AddMultABt(dshape, dshapedxt, elmat);
      }
   }
}

void DiffusionIntegrator::AssembleElementMatrix2(
   const FiniteElement &trial_fe, const FiniteElement &test_fe,
   ElementTransformation &Trans, DenseMatrix &elmat)
{
   int tr_nd = trial_fe.GetDof();
   int te_nd = test_fe.GetDof();
   int dim = trial_fe.GetDim();
   int spaceDim = Trans.GetSpaceDim();
   bool square = (dim == spaceDim);
   double w;

#ifdef MFEM_THREAD_SAFE
   DenseMatrix dshape(tr_nd, dim), dshapedxt(tr_nd, spaceDim);
   DenseMatrix te_dshape(te_nd, dim), te_dshapedxt(te_nd, spaceDim);
   DenseMatrix invdfdx(dim, spaceDim);
#else
   dshape.SetSize(tr_nd, dim);
   dshapedxt.SetSize(tr_nd, spaceDim);
   te_dshape.SetSize(te_nd, dim);
   te_dshapedxt.SetSize(te_nd, spaceDim);
   invdfdx.SetSize(dim, spaceDim);
#endif
   elmat.SetSize(te_nd, tr_nd);

   const IntegrationRule *ir = IntRule;
   if (ir == NULL)
   {
      int order;
      if (trial_fe.Space() == FunctionSpace::Pk)
      {
         order = trial_fe.GetOrder() + test_fe.GetOrder() - 2;
      }
      else
      {
         order = trial_fe.GetOrder() + test_fe.GetOrder() + dim - 1;
      }

      if (trial_fe.Space() == FunctionSpace::rQk)
      {
         ir = &RefinedIntRules.Get(trial_fe.GetGeomType(), order);
      }
      else
      {
         ir = &IntRules.Get(trial_fe.GetGeomType(), order);
      }
   }

   elmat = 0.0;
   for (int i = 0; i < ir->GetNPoints(); i++)
   {
      const IntegrationPoint &ip = ir->IntPoint(i);
      trial_fe.CalcDShape(ip, dshape);
      test_fe.CalcDShape(ip, te_dshape);

      Trans.SetIntPoint(&ip);
      CalcAdjugate(Trans.Jacobian(), invdfdx);
      w = Trans.Weight();
      w = ip.weight / (square ? w : w*w*w);
      Mult(dshape, invdfdx, dshapedxt);
      Mult(te_dshape, invdfdx, te_dshapedxt);
      // invdfdx, dshape, and te_dshape no longer needed
      if (!MQ)
      {
         if (Q)
         {
            w *= Q->Eval(Trans, ip);
         }
         dshapedxt *= w;
         AddMultABt(te_dshapedxt, dshapedxt, elmat);
      }
      else
      {
         MQ->Eval(invdfdx, Trans, ip);
         invdfdx *= w;
         Mult(te_dshapedxt, invdfdx, te_dshape);
         AddMultABt(te_dshape, dshapedxt, elmat);
      }
   }
}

void DiffusionIntegrator::AssembleElementVector(
   const FiniteElement &el, ElementTransformation &Tr, const Vector &elfun,
   Vector &elvect)
{
   int nd = el.GetDof();
   int dim = el.GetDim();
   double w;

#ifdef MFEM_THREAD_SAFE
   DenseMatrix dshape(nd,dim), invdfdx(dim), mq(dim);
#else
   dshape.SetSize(nd,dim);
   invdfdx.SetSize(dim);
   mq.SetSize(dim);
#endif
   vec.SetSize(dim);
   pointflux.SetSize(dim);

   elvect.SetSize(nd);

   const IntegrationRule *ir = IntRule;
   if (ir == NULL)
   {
      int order;
      if (el.Space() == FunctionSpace::Pk)
      {
         order = 2*el.GetOrder() - 2;
      }
      else
         // order = 2*el.GetOrder() - 2;  // <-- this seems to work fine too
      {
         order = 2*el.GetOrder() + dim - 1;
      }

      if (el.Space() == FunctionSpace::rQk)
      {
         ir = &RefinedIntRules.Get(el.GetGeomType(), order);
      }
      else
      {
         ir = &IntRules.Get(el.GetGeomType(), order);
      }
   }

   elvect = 0.0;
   for (int i = 0; i < ir->GetNPoints(); i++)
   {
      const IntegrationPoint &ip = ir->IntPoint(i);
      el.CalcDShape(ip, dshape);

      Tr.SetIntPoint(&ip);
      CalcAdjugate(Tr.Jacobian(), invdfdx); // invdfdx = adj(J)
      w = ip.weight / Tr.Weight();

      if (!MQ)
      {
         dshape.MultTranspose(elfun, vec);
         invdfdx.MultTranspose(vec, pointflux);
         if (Q)
         {
            w *= Q->Eval(Tr, ip);
         }
      }
      else
      {

         dshape.MultTranspose(elfun, pointflux);
         invdfdx.MultTranspose(pointflux, vec);
         MQ->Eval(mq, Tr, ip);
         mq.Mult(vec, pointflux);
      }
      pointflux *= w;
      invdfdx.Mult(pointflux, vec);
      dshape.AddMult(vec, elvect);
   }
}

void DiffusionIntegrator::ComputeElementFlux
( const FiniteElement &el, ElementTransformation &Trans,
  Vector &u, const FiniteElement &fluxelem, Vector &flux, int with_coef )
{
   int i, j, nd, dim, spaceDim, fnd;

   nd = el.GetDof();
   dim = el.GetDim();
   spaceDim = Trans.GetSpaceDim();

#ifdef MFEM_THREAD_SAFE
   DenseMatrix dshape(nd,dim), invdfdx(dim, spaceDim);
#else
   dshape.SetSize(nd,dim);
   invdfdx.SetSize(dim, spaceDim);
#endif
   vec.SetSize(dim);
   pointflux.SetSize(spaceDim);

   const IntegrationRule &ir = fluxelem.GetNodes();
   fnd = ir.GetNPoints();
   flux.SetSize( fnd * spaceDim );

   for (i = 0; i < fnd; i++)
   {
      const IntegrationPoint &ip = ir.IntPoint(i);
      el.CalcDShape(ip, dshape);
      dshape.MultTranspose(u, vec);

      Trans.SetIntPoint (&ip);
      CalcInverse(Trans.Jacobian(), invdfdx);
      invdfdx.MultTranspose(vec, pointflux);

      if (!MQ)
      {
         if (Q && with_coef)
         {
            pointflux *= Q->Eval(Trans,ip);
         }
         for (j = 0; j < spaceDim; j++)
         {
            flux(fnd*j+i) = pointflux(j);
         }
      }
      else
      {
         // assuming dim == spaceDim
         MFEM_ASSERT(dim == spaceDim, "TODO");
         MQ->Eval(invdfdx, Trans, ip);
         invdfdx.Mult(pointflux, vec);
         for (j = 0; j < dim; j++)
         {
            flux(fnd*j+i) = vec(j);
         }
      }
   }
}

double DiffusionIntegrator::ComputeFluxEnergy
( const FiniteElement &fluxelem, ElementTransformation &Trans,
  Vector &flux, Vector* d_energy)
{
   int nd = fluxelem.GetDof();
   int dim = fluxelem.GetDim();
   int spaceDim = Trans.GetSpaceDim();

#ifdef MFEM_THREAD_SAFE
   DenseMatrix mq;
#endif

   shape.SetSize(nd);
   pointflux.SetSize(spaceDim);
   if (d_energy) { vec.SetSize(dim); }
   if (MQ) { mq.SetSize(dim); }

   int order = 2 * fluxelem.GetOrder(); // <--
   const IntegrationRule *ir = &IntRules.Get(fluxelem.GetGeomType(), order);

   double energy = 0.0;
   if (d_energy) { *d_energy = 0.0; }

   for (int i = 0; i < ir->GetNPoints(); i++)
   {
      const IntegrationPoint &ip = ir->IntPoint(i);
      fluxelem.CalcShape(ip, shape);

      pointflux = 0.0;
      for (int k = 0; k < spaceDim; k++)
      {
         for (int j = 0; j < nd; j++)
         {
            pointflux(k) += flux(k*nd+j)*shape(j);
         }
      }

      Trans.SetIntPoint(&ip);
      double w = Trans.Weight() * ip.weight;

      if (!MQ)
      {
         double e = (pointflux * pointflux);
         if (Q) { e *= Q->Eval(Trans, ip); }
         energy += w * e;
      }
      else
      {
         MQ->Eval(mq, Trans, ip);
         energy += w * mq.InnerProduct(pointflux, pointflux);
      }

      if (d_energy)
      {
         // transform pointflux to the ref. domain and integrate the components
         Trans.Jacobian().MultTranspose(pointflux, vec);
         for (int k = 0; k < dim; k++)
         {
            (*d_energy)[k] += w * vec[k] * vec[k];
         }
         // TODO: Q, MQ
      }
   }

   return energy;
}


void MassIntegrator::AssembleElementMatrix
( const FiniteElement &el, ElementTransformation &Trans,
  DenseMatrix &elmat )
{
   int nd = el.GetDof();
   // int dim = el.GetDim();
   double w;

#ifdef MFEM_THREAD_SAFE
   Vector shape;
#endif
   elmat.SetSize(nd);
   shape.SetSize(nd);

   const IntegrationRule *ir = IntRule;
   if (ir == NULL)
   {
      // int order = 2 * el.GetOrder();
      int order = 2 * el.GetOrder() + Trans.OrderW();

      if (el.Space() == FunctionSpace::rQk)
      {
         ir = &RefinedIntRules.Get(el.GetGeomType(), order);
      }
      else
      {
         ir = &IntRules.Get(el.GetGeomType(), order);
      }
   }

   elmat = 0.0;
   for (int i = 0; i < ir->GetNPoints(); i++)
   {
      const IntegrationPoint &ip = ir->IntPoint(i);
      el.CalcShape(ip, shape);

      Trans.SetIntPoint (&ip);
      w = Trans.Weight() * ip.weight;
      if (Q)
      {
         w *= Q -> Eval(Trans, ip);
      }

      AddMult_a_VVt(w, shape, elmat);
   }
}

void MassIntegrator::AssembleElementMatrix2(
   const FiniteElement &trial_fe, const FiniteElement &test_fe,
   ElementTransformation &Trans, DenseMatrix &elmat)
{
   int tr_nd = trial_fe.GetDof();
   int te_nd = test_fe.GetDof();
   // int dim = trial_fe.GetDim();
   double w;

#ifdef MFEM_THREAD_SAFE
   Vector shape, te_shape;
#endif
   elmat.SetSize(te_nd, tr_nd);
   shape.SetSize(tr_nd);
   te_shape.SetSize(te_nd);

   const IntegrationRule *ir = IntRule;
   if (ir == NULL)
   {
      int order = trial_fe.GetOrder() + test_fe.GetOrder() + Trans.OrderW();

      ir = &IntRules.Get(trial_fe.GetGeomType(), order);
   }

   elmat = 0.0;
   for (int i = 0; i < ir->GetNPoints(); i++)
   {
      const IntegrationPoint &ip = ir->IntPoint(i);
      trial_fe.CalcShape(ip, shape);
      test_fe.CalcShape(ip, te_shape);

      Trans.SetIntPoint (&ip);
      w = Trans.Weight() * ip.weight;
      if (Q)
      {
         w *= Q -> Eval(Trans, ip);
      }

      te_shape *= w;
      AddMultVWt(te_shape, shape, elmat);
   }
}


void BoundaryMassIntegrator::AssembleFaceMatrix(
   const FiniteElement &el1, const FiniteElement &el2,
   FaceElementTransformations &Trans, DenseMatrix &elmat)
{
   MFEM_ASSERT(Trans.Elem2No < 0,
               "support for interior faces is not implemented");

   int nd1 = el1.GetDof();
   double w;

#ifdef MFEM_THREAD_SAFE
   Vector shape;
#endif
   elmat.SetSize(nd1);
   shape.SetSize(nd1);

   const IntegrationRule *ir = IntRule;
   if (ir == NULL)
   {
      int order = 2 * el1.GetOrder();

      ir = &IntRules.Get(Trans.FaceGeom, order);
   }

   elmat = 0.0;
   for (int i = 0; i < ir->GetNPoints(); i++)
   {
      const IntegrationPoint &ip = ir->IntPoint(i);
      IntegrationPoint eip;
      Trans.Loc1.Transform(ip, eip);
      el1.CalcShape(eip, shape);

      Trans.Face->SetIntPoint(&ip);
      w = Trans.Face->Weight() * ip.weight;
      if (Q)
      {
         w *= Q -> Eval(*Trans.Face, ip);
      }

      AddMult_a_VVt(w, shape, elmat);
   }
}


void ConvectionIntegrator::AssembleElementMatrix(
   const FiniteElement &el, ElementTransformation &Trans, DenseMatrix &elmat)
{
   int nd = el.GetDof();
   int dim = el.GetDim();

#ifdef MFEM_THREAD_SAFE
   DenseMatrix dshape, adjJ, Q_ir;
   Vector shape, vec2, BdFidxT;
#endif
   elmat.SetSize(nd);
   dshape.SetSize(nd,dim);
   adjJ.SetSize(dim);
   shape.SetSize(nd);
   vec2.SetSize(dim);
   BdFidxT.SetSize(nd);

   Vector vec1;

   const IntegrationRule *ir = IntRule;
   if (ir == NULL)
   {
      int order = Trans.OrderGrad(&el) + Trans.Order() + el.GetOrder();
      ir = &IntRules.Get(el.GetGeomType(), order);
   }

   Q.Eval(Q_ir, Trans, *ir);

   elmat = 0.0;
   for (int i = 0; i < ir->GetNPoints(); i++)
   {
      const IntegrationPoint &ip = ir->IntPoint(i);
      el.CalcDShape(ip, dshape);
      el.CalcShape(ip, shape);

      Trans.SetIntPoint(&ip);
      CalcAdjugate(Trans.Jacobian(), adjJ);
      Q_ir.GetColumnReference(i, vec1);
      vec1 *= alpha * ip.weight;

      adjJ.Mult(vec1, vec2);
      dshape.Mult(vec2, BdFidxT);

      AddMultVWt(shape, BdFidxT, elmat);
   }
}


void GroupConvectionIntegrator::AssembleElementMatrix(
   const FiniteElement &el, ElementTransformation &Trans, DenseMatrix &elmat)
{
   int nd = el.GetDof();
   int dim = el.GetDim();

   elmat.SetSize(nd);
   dshape.SetSize(nd,dim);
   adjJ.SetSize(dim);
   shape.SetSize(nd);
   grad.SetSize(nd,dim);

   const IntegrationRule *ir = IntRule;
   if (ir == NULL)
   {
      int order = Trans.OrderGrad(&el) + el.GetOrder();
      ir = &IntRules.Get(el.GetGeomType(), order);
   }

   Q.Eval(Q_nodal, Trans, el.GetNodes()); // sets the size of Q_nodal

   elmat = 0.0;
   for (int i = 0; i < ir->GetNPoints(); i++)
   {
      const IntegrationPoint &ip = ir->IntPoint(i);
      el.CalcDShape(ip, dshape);
      el.CalcShape(ip, shape);

      Trans.SetIntPoint(&ip);
      CalcAdjugate(Trans.Jacobian(), adjJ);

      Mult(dshape, adjJ, grad);

      double w = alpha * ip.weight;

      // elmat(k,l) += \sum_s w*shape(k)*Q_nodal(s,k)*grad(l,s)
      for (int k = 0; k < nd; k++)
      {
         double wsk = w*shape(k);
         for (int l = 0; l < nd; l++)
         {
            double a = 0.0;
            for (int s = 0; s < dim; s++)
            {
               a += Q_nodal(s,k)*grad(l,s);
            }
            elmat(k,l) += wsk*a;
         }
      }
   }
}


void VectorMassIntegrator::AssembleElementMatrix
( const FiniteElement &el, ElementTransformation &Trans,
  DenseMatrix &elmat )
{
   int nd = el.GetDof();
   int spaceDim = Trans.GetSpaceDim();

   double norm;

   // If vdim is not set, set it to the space dimension
   vdim = (vdim == -1) ? spaceDim : vdim;

   elmat.SetSize(nd*vdim);
   shape.SetSize(nd);
   partelmat.SetSize(nd);
   if (VQ)
   {
      vec.SetSize(vdim);
   }
   else if (MQ)
   {
      mcoeff.SetSize(vdim);
   }

   const IntegrationRule *ir = IntRule;
   if (ir == NULL)
   {
      int order = 2 * el.GetOrder() + Trans.OrderW() + Q_order;

      if (el.Space() == FunctionSpace::rQk)
      {
         ir = &RefinedIntRules.Get(el.GetGeomType(), order);
      }
      else
      {
         ir = &IntRules.Get(el.GetGeomType(), order);
      }
   }

   elmat = 0.0;
   for (int s = 0; s < ir->GetNPoints(); s++)
   {
      const IntegrationPoint &ip = ir->IntPoint(s);
      el.CalcShape(ip, shape);

      Trans.SetIntPoint (&ip);
      norm = ip.weight * Trans.Weight();

      MultVVt(shape, partelmat);

      if (VQ)
      {
         VQ->Eval(vec, Trans, ip);
         for (int k = 0; k < vdim; k++)
         {
            elmat.AddMatrix(norm*vec(k), partelmat, nd*k, nd*k);
         }
      }
      else if (MQ)
      {
         MQ->Eval(mcoeff, Trans, ip);
         for (int i = 0; i < vdim; i++)
            for (int j = 0; j < vdim; j++)
            {
               elmat.AddMatrix(norm*mcoeff(i,j), partelmat, nd*i, nd*j);
            }
      }
      else
      {
         if (Q)
         {
            norm *= Q->Eval(Trans, ip);
         }
         partelmat *= norm;
         for (int k = 0; k < vdim; k++)
         {
            elmat.AddMatrix(partelmat, nd*k, nd*k);
         }
      }
   }
}

void VectorMassIntegrator::AssembleElementMatrix2(
   const FiniteElement &trial_fe, const FiniteElement &test_fe,
   ElementTransformation &Trans, DenseMatrix &elmat)
{
   int tr_nd = trial_fe.GetDof();
   int te_nd = test_fe.GetDof();

   double norm;

   // If vdim is not set, set it to the space dimension
   vdim = (vdim == -1) ? Trans.GetSpaceDim() : vdim;

   elmat.SetSize(te_nd*vdim, tr_nd*vdim);
   shape.SetSize(tr_nd);
   te_shape.SetSize(te_nd);
   partelmat.SetSize(te_nd, tr_nd);
   if (VQ)
   {
      vec.SetSize(vdim);
   }
   else if (MQ)
   {
      mcoeff.SetSize(vdim);
   }

   const IntegrationRule *ir = IntRule;
   if (ir == NULL)
   {
      int order = (trial_fe.GetOrder() + test_fe.GetOrder() +
                   Trans.OrderW() + Q_order);

      if (trial_fe.Space() == FunctionSpace::rQk)
      {
         ir = &RefinedIntRules.Get(trial_fe.GetGeomType(), order);
      }
      else
      {
         ir = &IntRules.Get(trial_fe.GetGeomType(), order);
      }
   }

   elmat = 0.0;
   for (int s = 0; s < ir->GetNPoints(); s++)
   {
      const IntegrationPoint &ip = ir->IntPoint(s);
      trial_fe.CalcShape(ip, shape);
      test_fe.CalcShape(ip, te_shape);

      Trans.SetIntPoint(&ip);
      norm = ip.weight * Trans.Weight();

      MultVWt(te_shape, shape, partelmat);

      if (VQ)
      {
         VQ->Eval(vec, Trans, ip);
         for (int k = 0; k < vdim; k++)
         {
            elmat.AddMatrix(norm*vec(k), partelmat, te_nd*k, tr_nd*k);
         }
      }
      else if (MQ)
      {
         MQ->Eval(mcoeff, Trans, ip);
         for (int i = 0; i < vdim; i++)
            for (int j = 0; j < vdim; j++)
            {
               elmat.AddMatrix(norm*mcoeff(i,j), partelmat, te_nd*i, tr_nd*j);
            }
      }
      else
      {
         if (Q)
         {
            norm *= Q->Eval(Trans, ip);
         }
         partelmat *= norm;
         for (int k = 0; k < vdim; k++)
         {
            elmat.AddMatrix(partelmat, te_nd*k, tr_nd*k);
         }
      }
   }
}

void VectorFEDivergenceIntegrator::AssembleElementMatrix2(
   const FiniteElement &trial_fe, const FiniteElement &test_fe,
   ElementTransformation &Trans, DenseMatrix &elmat)
{
   int trial_nd = trial_fe.GetDof(), test_nd = test_fe.GetDof(), i;

#ifdef MFEM_THREAD_SAFE
   Vector divshape(trial_nd), shape(test_nd);
#else
   divshape.SetSize(trial_nd);
   shape.SetSize(test_nd);
#endif

   elmat.SetSize(test_nd, trial_nd);

   const IntegrationRule *ir = IntRule;
   if (ir == NULL)
   {
      int order = trial_fe.GetOrder() + test_fe.GetOrder() - 1; // <--
      ir = &IntRules.Get(trial_fe.GetGeomType(), order);
   }

   elmat = 0.0;
   for (i = 0; i < ir->GetNPoints(); i++)
   {
      const IntegrationPoint &ip = ir->IntPoint(i);
      trial_fe.CalcDivShape(ip, divshape);
      test_fe.CalcShape(ip, shape);
      double w = ip.weight;
      if (Q)
      {
         Trans.SetIntPoint(&ip);
         w *= Q->Eval(Trans, ip);
      }
      shape *= w;
      AddMultVWt(shape, divshape, elmat);
   }
}

void VectorFEWeakDivergenceIntegrator::AssembleElementMatrix2(
   const FiniteElement &trial_fe, const FiniteElement &test_fe,
   ElementTransformation &Trans, DenseMatrix &elmat)
{
   int trial_nd = trial_fe.GetDof(), test_nd = test_fe.GetDof(), i;
   int dim = trial_fe.GetDim();

   MFEM_ASSERT(test_fe.GetRangeType() == mfem::FiniteElement::SCALAR &&
               test_fe.GetMapType()   == mfem::FiniteElement::VALUE &&
               trial_fe.GetMapType()  == mfem::FiniteElement::H_CURL,
               "Trial space must be H(Curl) and test space must be H_1");

#ifdef MFEM_THREAD_SAFE
   DenseMatrix dshape(test_nd, dim);
   DenseMatrix dshapedxt(test_nd, dim);
   DenseMatrix vshape(trial_nd, dim);
   DenseMatrix invdfdx(dim);
#else
   dshape.SetSize(test_nd, dim);
   dshapedxt.SetSize(test_nd, dim);
   vshape.SetSize(trial_nd, dim);
   invdfdx.SetSize(dim);
#endif

   elmat.SetSize(test_nd, trial_nd);

   const IntegrationRule *ir = IntRule;
   if (ir == NULL)
   {
      // The integrand on the reference element is:
      //    -( Q/det(J) ) u_hat^T adj(J) adj(J)^T grad_hat(v_hat).
      //
      // For Trans in (P_k)^d, v_hat in P_l, u_hat in ND_m, and dim=sdim=d>=1
      // - J_{ij} is in P_{k-1}, so adj(J)_{ij} is in P_{(d-1)*(k-1)}
      // - so adj(J)^T grad_hat(v_hat) is in (P_{(d-1)*(k-1)+(l-1)})^d
      // - u_hat is in (P_m)^d
      // - adj(J)^T u_hat is in (P_{(d-1)*(k-1)+m})^d
      // - and u_hat^T adj(J) adj(J)^T grad_hat(v_hat) is in P_n with
      //   n = 2*(d-1)*(k-1)+(l-1)+m
      //
      // For Trans in (Q_k)^d, v_hat in Q_l, u_hat in ND_m, and dim=sdim=d>1
      // - J_{i*}, J's i-th row, is in ( Q_{k-1,k,k}, Q_{k,k-1,k}, Q_{k,k,k-1} )
      // - adj(J)_{*j} is in ( Q_{s,s-1,s-1}, Q_{s-1,s,s-1}, Q_{s-1,s-1,s} )
      //   with s = (d-1)*k
      // - adj(J)^T grad_hat(v_hat) is in Q_{(d-1)*k+(l-1)}
      // - u_hat is in ( Q_{m-1,m,m}, Q_{m,m-1,m}, Q_{m,m,m-1} )
      // - adj(J)^T u_hat is in Q_{(d-1)*k+(m-1)}
      // - and u_hat^T adj(J) adj(J)^T grad_hat(v_hat) is in Q_n with
      //   n = 2*(d-1)*k+(l-1)+(m-1)
      //
      // In the next formula we use the expressions for n with k=1, which means
      // that the term Q/det(J) is disregarded:
      int ir_order = (trial_fe.Space() == FunctionSpace::Pk) ?
                     (trial_fe.GetOrder() + test_fe.GetOrder() - 1) :
                     (trial_fe.GetOrder() + test_fe.GetOrder() + 2*(dim-2));
      ir = &IntRules.Get(trial_fe.GetGeomType(), ir_order);
   }

   elmat = 0.0;
   for (i = 0; i < ir->GetNPoints(); i++)
   {
      const IntegrationPoint &ip = ir->IntPoint(i);
      test_fe.CalcDShape(ip, dshape);

      Trans.SetIntPoint(&ip);
      CalcAdjugate(Trans.Jacobian(), invdfdx);
      Mult(dshape, invdfdx, dshapedxt);

      trial_fe.CalcVShape(Trans, vshape);

      double w = ip.weight;

      if (Q)
      {
         w *= Q->Eval(Trans, ip);
      }
      dshapedxt *= -w;

      AddMultABt(dshapedxt, vshape, elmat);
   }
}

void VectorFECurlIntegrator::AssembleElementMatrix2(
   const FiniteElement &trial_fe, const FiniteElement &test_fe,
   ElementTransformation &Trans, DenseMatrix &elmat)
{
   int trial_nd = trial_fe.GetDof(), test_nd = test_fe.GetDof(), i;
   int dim = trial_fe.GetDim();
   int dimc = (dim == 3) ? 3 : 1;

   MFEM_ASSERT(trial_fe.GetMapType() == mfem::FiniteElement::H_CURL ||
               test_fe.GetMapType() == mfem::FiniteElement::H_CURL,
               "At least one of the finite elements must be in H(Curl)");

   int curl_nd, vec_nd;
   if ( trial_fe.GetMapType() == mfem::FiniteElement::H_CURL )
   {
      curl_nd = trial_nd;
      vec_nd  = test_nd;
   }
   else
   {
      curl_nd = test_nd;
      vec_nd  = trial_nd;
   }

#ifdef MFEM_THREAD_SAFE
   DenseMatrix curlshapeTrial(curl_nd, dimc);
   DenseMatrix curlshapeTrial_dFT(curl_nd, dimc);
   DenseMatrix vshapeTest(vec_nd, dimc);
#else
   curlshapeTrial.SetSize(curl_nd, dimc);
   curlshapeTrial_dFT.SetSize(curl_nd, dimc);
   vshapeTest.SetSize(vec_nd, dimc);
#endif
   Vector shapeTest(vshapeTest.GetData(), vec_nd);

   elmat.SetSize(test_nd, trial_nd);

   const IntegrationRule *ir = IntRule;
   if (ir == NULL)
   {
      int order = trial_fe.GetOrder() + test_fe.GetOrder() - 1; // <--
      ir = &IntRules.Get(trial_fe.GetGeomType(), order);
   }

   elmat = 0.0;
   for (i = 0; i < ir->GetNPoints(); i++)
   {
      const IntegrationPoint &ip = ir->IntPoint(i);

      Trans.SetIntPoint(&ip);
      if (dim == 3)
      {
         if ( trial_fe.GetMapType() == mfem::FiniteElement::H_CURL )
         {
            trial_fe.CalcCurlShape(ip, curlshapeTrial);
            test_fe.CalcVShape(Trans, vshapeTest);
         }
         else
         {
            test_fe.CalcCurlShape(ip, curlshapeTrial);
            trial_fe.CalcVShape(Trans, vshapeTest);
         }
         MultABt(curlshapeTrial, Trans.Jacobian(), curlshapeTrial_dFT);
      }
      else
      {
         if ( trial_fe.GetMapType() == mfem::FiniteElement::H_CURL )
         {
            trial_fe.CalcCurlShape(ip, curlshapeTrial_dFT);
            test_fe.CalcShape(ip, shapeTest);
         }
         else
         {
            test_fe.CalcCurlShape(ip, curlshapeTrial_dFT);
            trial_fe.CalcShape(ip, shapeTest);
         }
      }

      double w = ip.weight;

      if (Q)
      {
         w *= Q->Eval(Trans, ip);
      }
      // Note: shapeTest points to the same data as vshapeTest
      vshapeTest *= w;
      if ( trial_fe.GetMapType() == mfem::FiniteElement::H_CURL )
      {
         AddMultABt(vshapeTest, curlshapeTrial_dFT, elmat);
      }
      else
      {
         AddMultABt(curlshapeTrial_dFT, vshapeTest, elmat);
      }
   }
}

void DerivativeIntegrator::AssembleElementMatrix2 (
   const FiniteElement &trial_fe,
   const FiniteElement &test_fe,
   ElementTransformation &Trans,
   DenseMatrix &elmat)
{
   int dim = trial_fe.GetDim();
   int trial_nd = trial_fe.GetDof();
   int test_nd = test_fe.GetDof();

   int i, l;
   double det;

   elmat.SetSize (test_nd,trial_nd);
   dshape.SetSize (trial_nd,dim);
   dshapedxt.SetSize(trial_nd,dim);
   dshapedxi.SetSize(trial_nd);
   invdfdx.SetSize(dim);
   shape.SetSize (test_nd);

   const IntegrationRule *ir = IntRule;
   if (ir == NULL)
   {
      int order;
      if (trial_fe.Space() == FunctionSpace::Pk)
      {
         order = trial_fe.GetOrder() + test_fe.GetOrder() - 1;
      }
      else
      {
         order = trial_fe.GetOrder() + test_fe.GetOrder() + dim;
      }

      if (trial_fe.Space() == FunctionSpace::rQk)
      {
         ir = &RefinedIntRules.Get(trial_fe.GetGeomType(), order);
      }
      else
      {
         ir = &IntRules.Get(trial_fe.GetGeomType(), order);
      }
   }

   elmat = 0.0;
   for (i = 0; i < ir->GetNPoints(); i++)
   {
      const IntegrationPoint &ip = ir->IntPoint(i);

      trial_fe.CalcDShape(ip, dshape);

      Trans.SetIntPoint (&ip);
      CalcInverse (Trans.Jacobian(), invdfdx);
      det = Trans.Weight();
      Mult (dshape, invdfdx, dshapedxt);

      test_fe.CalcShape(ip, shape);

      for (l = 0; l < trial_nd; l++)
      {
         dshapedxi(l) = dshapedxt(l,xi);
      }

      shape *= Q.Eval(Trans,ip) * det * ip.weight;
      AddMultVWt (shape, dshapedxi, elmat);
   }
}

void CurlCurlIntegrator::AssembleElementMatrix
( const FiniteElement &el, ElementTransformation &Trans,
  DenseMatrix &elmat )
{
   int nd = el.GetDof();
   int dim = el.GetDim();
   int dimc = (dim == 3) ? 3 : 1;
   double w;

#ifdef MFEM_THREAD_SAFE
   DenseMatrix curlshape(nd,dimc), curlshape_dFt(nd,dimc), M;
#else
   curlshape.SetSize(nd,dimc);
   curlshape_dFt.SetSize(nd,dimc);
#endif
   elmat.SetSize(nd);
   if (MQ) { M.SetSize(dimc); }

   const IntegrationRule *ir = IntRule;
   if (ir == NULL)
   {
      int order;
      if (el.Space() == FunctionSpace::Pk)
      {
         order = 2*el.GetOrder() - 2;
      }
      else
      {
         order = 2*el.GetOrder();
      }

      ir = &IntRules.Get(el.GetGeomType(), order);
   }

   elmat = 0.0;
   for (int i = 0; i < ir->GetNPoints(); i++)
   {
      const IntegrationPoint &ip = ir->IntPoint(i);

      Trans.SetIntPoint (&ip);

      w = ip.weight / Trans.Weight();

      if ( dim == 3 )
      {
         el.CalcCurlShape(ip, curlshape);
         MultABt(curlshape, Trans.Jacobian(), curlshape_dFt);
      }
      else
      {
         el.CalcCurlShape(ip, curlshape_dFt);
      }

      if (MQ)
      {
         MQ->Eval(M, Trans, ip);
         M *= w;
         Mult(curlshape_dFt, M, curlshape);
         AddMultABt(curlshape, curlshape_dFt, elmat);
      }
      else if (Q)
      {
         w *= Q->Eval(Trans, ip);
         AddMult_a_AAt(w, curlshape_dFt, elmat);
      }
      else
      {
         AddMult_a_AAt(w, curlshape_dFt, elmat);
      }
   }
}

void CurlCurlIntegrator
::ComputeElementFlux(const FiniteElement &el, ElementTransformation &Trans,
                     Vector &u, const FiniteElement &fluxelem, Vector &flux,
                     int with_coef)
{
#ifdef MFEM_THREAD_SAFE
   DenseMatrix projcurl;
#endif

   fluxelem.ProjectCurl(el, Trans, projcurl);

   flux.SetSize(projcurl.Height());
   projcurl.Mult(u, flux);

   // TODO: Q, wcoef?
}

double CurlCurlIntegrator::ComputeFluxEnergy(const FiniteElement &fluxelem,
                                             ElementTransformation &Trans,
                                             Vector &flux, Vector *d_energy)
{
   int nd = fluxelem.GetDof();
   int dim = fluxelem.GetDim();

#ifdef MFEM_THREAD_SAFE
   DenseMatrix vshape;
#endif
   vshape.SetSize(nd, dim);
   pointflux.SetSize(dim);
   if (d_energy) { vec.SetSize(dim); }

   int order = 2 * fluxelem.GetOrder(); // <--
   const IntegrationRule &ir = IntRules.Get(fluxelem.GetGeomType(), order);

   double energy = 0.0;
   if (d_energy) { *d_energy = 0.0; }

   Vector* pfluxes = NULL;
   if (d_energy)
   {
      pfluxes = new Vector[ir.GetNPoints()];
   }

   for (int i = 0; i < ir.GetNPoints(); i++)
   {
      const IntegrationPoint &ip = ir.IntPoint(i);
      Trans.SetIntPoint(&ip);

      fluxelem.CalcVShape(Trans, vshape);
      // fluxelem.CalcVShape(ip, vshape);
      vshape.MultTranspose(flux, pointflux);

      double w = Trans.Weight() * ip.weight;

      double e = w * (pointflux * pointflux);

      if (Q)
      {
         // TODO
      }

      energy += e;

#if ANISO_EXPERIMENTAL
      if (d_energy)
      {
         pfluxes[i].SetSize(dim);
         Trans.Jacobian().MultTranspose(pointflux, pfluxes[i]);

         /*
           DenseMatrix Jadj(dim, dim);
           CalcAdjugate(Trans.Jacobian(), Jadj);
           pfluxes[i].SetSize(dim);
           Jadj.Mult(pointflux, pfluxes[i]);
         */

         // pfluxes[i] = pointflux;
      }
#endif
   }

   if (d_energy)
   {
#if ANISO_EXPERIMENTAL
      *d_energy = 0.0;
      Vector tmp;

      int n = (int) round(pow(ir.GetNPoints(), 1.0/3.0));
      MFEM_ASSERT(n*n*n == ir.GetNPoints(), "");

      // hack: get total variation of 'pointflux' in the x,y,z directions
      for (int k = 0; k < n; k++)
         for (int l = 0; l < n; l++)
            for (int m = 0; m < n; m++)
            {
               Vector &vec = pfluxes[(k*n + l)*n + m];
               if (m > 0)
               {
                  tmp = vec; tmp -= pfluxes[(k*n + l)*n + (m-1)];
                  (*d_energy)[0] += (tmp * tmp);
               }
               if (l > 0)
               {
                  tmp = vec; tmp -= pfluxes[(k*n + (l-1))*n + m];
                  (*d_energy)[1] += (tmp * tmp);
               }
               if (k > 0)
               {
                  tmp = vec; tmp -= pfluxes[((k-1)*n + l)*n + m];
                  (*d_energy)[2] += (tmp * tmp);
               }
            }
#else
      *d_energy = 1.0;
#endif

      delete [] pfluxes;
   }

   return energy;
}

void VectorCurlCurlIntegrator::AssembleElementMatrix(
   const FiniteElement &el, ElementTransformation &Trans, DenseMatrix &elmat)
{
   int dim = el.GetDim();
   int dof = el.GetDof();
   int cld = (dim*(dim-1))/2;

#ifdef MFEM_THREAD_SAFE
   DenseMatrix dshape_hat(dof, dim), dshape(dof, dim);
   DenseMatrix curlshape(dim*dof, cld), Jadj(dim);
#else
   dshape_hat.SetSize(dof, dim);
   dshape.SetSize(dof, dim);
   curlshape.SetSize(dim*dof, cld);
   Jadj.SetSize(dim);
#endif

   const IntegrationRule *ir = IntRule;
   if (ir == NULL)
   {
      // use the same integration rule as diffusion
      int order = 2 * Trans.OrderGrad(&el);
      ir = &IntRules.Get(el.GetGeomType(), order);
   }

   elmat.SetSize(dof*dim);
   elmat = 0.0;
   for (int i = 0; i < ir->GetNPoints(); i++)
   {
      const IntegrationPoint &ip = ir->IntPoint(i);
      el.CalcDShape(ip, dshape_hat);

      Trans.SetIntPoint(&ip);
      CalcAdjugate(Trans.Jacobian(), Jadj);
      double w = ip.weight / Trans.Weight();

      Mult(dshape_hat, Jadj, dshape);
      dshape.GradToCurl(curlshape);

      if (Q)
      {
         w *= Q->Eval(Trans, ip);
      }

      AddMult_a_AAt(w, curlshape, elmat);
   }
}

double VectorCurlCurlIntegrator::GetElementEnergy(
   const FiniteElement &el, ElementTransformation &Tr, const Vector &elfun)
{
   int dim = el.GetDim();
   int dof = el.GetDof();

#ifdef MFEM_THREAD_SAFE
   DenseMatrix dshape_hat(dof, dim), Jadj(dim), grad_hat(dim), grad(dim);
#else
   dshape_hat.SetSize(dof, dim);

   Jadj.SetSize(dim);
   grad_hat.SetSize(dim);
   grad.SetSize(dim);
#endif
   DenseMatrix elfun_mat(elfun.GetData(), dof, dim);

   const IntegrationRule *ir = IntRule;
   if (ir == NULL)
   {
      // use the same integration rule as diffusion
      int order = 2 * Tr.OrderGrad(&el);
      ir = &IntRules.Get(el.GetGeomType(), order);
   }

   double energy = 0.;
   for (int i = 0; i < ir->GetNPoints(); i++)
   {
      const IntegrationPoint &ip = ir->IntPoint(i);
      el.CalcDShape(ip, dshape_hat);

      MultAtB(elfun_mat, dshape_hat, grad_hat);

      Tr.SetIntPoint(&ip);
      CalcAdjugate(Tr.Jacobian(), Jadj);
      double w = ip.weight / Tr.Weight();

      Mult(grad_hat, Jadj, grad);

      if (dim == 2)
      {
         double curl = grad(0,1) - grad(1,0);
         w *= curl * curl;
      }
      else
      {
         double curl_x = grad(2,1) - grad(1,2);
         double curl_y = grad(0,2) - grad(2,0);
         double curl_z = grad(1,0) - grad(0,1);
         w *= curl_x * curl_x + curl_y * curl_y + curl_z * curl_z;
      }

      if (Q)
      {
         w *= Q->Eval(Tr, ip);
      }

      energy += w;
   }

   elfun_mat.ClearExternalData();

   return 0.5 * energy;
}


void VectorFEMassIntegrator::AssembleElementMatrix(
   const FiniteElement &el,
   ElementTransformation &Trans,
   DenseMatrix &elmat)
{
   int dof = el.GetDof();
   int spaceDim = Trans.GetSpaceDim();

   double w;

#ifdef MFEM_THREAD_SAFE
   Vector D(VQ ? VQ->GetVDim() : 0);
   DenseMatrix trial_vshape(dof, spaceDim);
   DenseMatrix K(MQ ? MQ->GetVDim() : 0, MQ ? MQ->GetVDim() : 0);
#else
   trial_vshape.SetSize(dof, spaceDim);
   D.SetSize(VQ ? VQ->GetVDim() : 0);
   K.SetSize(MQ ? MQ->GetVDim() : 0, MQ ? MQ->GetVDim() : 0);
#endif
   DenseMatrix tmp(trial_vshape.Height(), K.Width());

   elmat.SetSize(dof);
   elmat = 0.0;

   const IntegrationRule *ir = IntRule;
   if (ir == NULL)
   {
      // int order = 2 * el.GetOrder();
      int order = Trans.OrderW() + 2 * el.GetOrder();
      ir = &IntRules.Get(el.GetGeomType(), order);
   }

   for (int i = 0; i < ir->GetNPoints(); i++)
   {
      const IntegrationPoint &ip = ir->IntPoint(i);

      Trans.SetIntPoint (&ip);

      el.CalcVShape(Trans, trial_vshape);

      w = ip.weight * Trans.Weight();
      if (MQ)
      {
         MQ->Eval(K, Trans, ip);
         K *= w;
         Mult(trial_vshape,K,tmp);
         AddMultABt(tmp,trial_vshape,elmat);
      }
      else if (VQ)
      {
         VQ->Eval(D, Trans, ip);
         D *= w;
         AddMultADAt(trial_vshape, D, elmat);
      }
      else
      {
         if (Q)
         {
            w *= Q -> Eval (Trans, ip);
         }
         AddMult_a_AAt (w, trial_vshape, elmat);
      }
   }
}

void VectorFEMassIntegrator::AssembleElementMatrix2(
   const FiniteElement &trial_fe, const FiniteElement &test_fe,
   ElementTransformation &Trans, DenseMatrix &elmat)
{
   if ( test_fe.GetRangeType() == FiniteElement::SCALAR && VQ )
   {
      // assume test_fe is scalar FE and trial_fe is vector FE
      int dim  = test_fe.GetDim();
      int trial_dof = trial_fe.GetDof();
      int test_dof = test_fe.GetDof();
      double w;

      if (MQ)
         mfem_error("VectorFEMassIntegrator::AssembleElementMatrix2(...)\n"
                    "   is not implemented for tensor materials");

#ifdef MFEM_THREAD_SAFE
      DenseMatrix trial_vshape(trial_dof, dim);
      Vector shape(test_dof);
      Vector D(dim);
#else
      trial_vshape.SetSize(trial_dof, dim);
      shape.SetSize(test_dof);
      D.SetSize(dim);
#endif

      elmat.SetSize (test_dof, trial_dof);

      const IntegrationRule *ir = IntRule;
      if (ir == NULL)
      {
         int order = (Trans.OrderW() + test_fe.GetOrder() + trial_fe.GetOrder());
         ir = &IntRules.Get(test_fe.GetGeomType(), order);
      }

      elmat = 0.0;
      for (int i = 0; i < ir->GetNPoints(); i++)
      {
         const IntegrationPoint &ip = ir->IntPoint(i);

         Trans.SetIntPoint (&ip);

         trial_fe.CalcVShape(Trans, trial_vshape);
         test_fe.CalcShape(ip, shape);

         w = ip.weight * Trans.Weight();
         VQ->Eval(D, Trans, ip);
         D *= w;

         for (int d = 0; d < dim; d++)
         {
            for (int j = 0; j < test_dof; j++)
            {
               for (int k = 0; k < trial_dof; k++)
               {
                  elmat(j, k) += D[d] * shape(j) * trial_vshape(k, d);
               }
            }
         }
      }
   }
   else if ( test_fe.GetRangeType() == FiniteElement::SCALAR )
   {
      // assume test_fe is scalar FE and trial_fe is vector FE
      int dim  = test_fe.GetDim();
      int trial_dof = trial_fe.GetDof();
      int test_dof = test_fe.GetDof();
      double w;

      if (VQ || MQ)
         mfem_error("VectorFEMassIntegrator::AssembleElementMatrix2(...)\n"
                    "   is not implemented for vector/tensor permeability");

#ifdef MFEM_THREAD_SAFE
      DenseMatrix trial_vshape(trial_dof, dim);
      Vector shape(test_dof);
#else
      trial_vshape.SetSize(trial_dof, dim);
      shape.SetSize(test_dof);
#endif

      elmat.SetSize (dim*test_dof, trial_dof);

      const IntegrationRule *ir = IntRule;
      if (ir == NULL)
      {
         int order = (Trans.OrderW() + test_fe.GetOrder() + trial_fe.GetOrder());
         ir = &IntRules.Get(test_fe.GetGeomType(), order);
      }

      elmat = 0.0;
      for (int i = 0; i < ir->GetNPoints(); i++)
      {
         const IntegrationPoint &ip = ir->IntPoint(i);

         Trans.SetIntPoint (&ip);

         trial_fe.CalcVShape(Trans, trial_vshape);
         test_fe.CalcShape(ip, shape);

         w = ip.weight * Trans.Weight();
         if (Q)
         {
            w *= Q -> Eval (Trans, ip);
         }

         for (int d = 0; d < dim; d++)
         {
            for (int j = 0; j < test_dof; j++)
            {
               for (int k = 0; k < trial_dof; k++)
               {
                  elmat(d * test_dof + j, k) += w * shape(j) * trial_vshape(k, d);
               }
            }
         }
      }
   }
   else
   {
      // assume both test_fe and trial_fe are vector FE
      int dim  = test_fe.GetDim();
      int trial_dof = trial_fe.GetDof();
      int test_dof = test_fe.GetDof();
      double w;

      if (VQ || MQ)
         mfem_error("VectorFEMassIntegrator::AssembleElementMatrix2(...)\n"
                    "   is not implemented for vector/tensor permeability");

#ifdef MFEM_THREAD_SAFE
      DenseMatrix trial_vshape(trial_dof, dim);
      DenseMatrix test_vshape(test_dof,dim);
#else
      trial_vshape.SetSize(trial_dof, dim);
      test_vshape.SetSize(test_dof,dim);
#endif

      elmat.SetSize (test_dof, trial_dof);

      const IntegrationRule *ir = IntRule;
      if (ir == NULL)
      {
         int order = (Trans.OrderW() + test_fe.GetOrder() + trial_fe.GetOrder());
         ir = &IntRules.Get(test_fe.GetGeomType(), order);
      }

      elmat = 0.0;
      for (int i = 0; i < ir->GetNPoints(); i++)
      {
         const IntegrationPoint &ip = ir->IntPoint(i);

         Trans.SetIntPoint (&ip);

         trial_fe.CalcVShape(Trans, trial_vshape);
         test_fe.CalcVShape(Trans, test_vshape);

         w = ip.weight * Trans.Weight();
         if (Q)
         {
            w *= Q -> Eval (Trans, ip);
         }

         for (int d = 0; d < dim; d++)
         {
            for (int j = 0; j < test_dof; j++)
            {
               for (int k = 0; k < trial_dof; k++)
               {
                  elmat(j, k) += w * test_vshape(j, d) * trial_vshape(k, d);
               }
            }
         }
      }
   }
}

void VectorDivergenceIntegrator::AssembleElementMatrix2(
   const FiniteElement &trial_fe,
   const FiniteElement &test_fe,
   ElementTransformation &Trans,
   DenseMatrix &elmat)
{
   int dim  = trial_fe.GetDim();
   int trial_dof = trial_fe.GetDof();
   int test_dof = test_fe.GetDof();
   double c;

   dshape.SetSize (trial_dof, dim);
   gshape.SetSize (trial_dof, dim);
   Jadj.SetSize (dim);
   divshape.SetSize (dim*trial_dof);
   shape.SetSize (test_dof);

   elmat.SetSize (test_dof, dim*trial_dof);

   const IntegrationRule *ir = IntRule;
   if (ir == NULL)
   {
      int order = Trans.OrderGrad(&trial_fe) + test_fe.GetOrder();
      ir = &IntRules.Get(trial_fe.GetGeomType(), order);
   }

   elmat = 0.0;

   for (int i = 0; i < ir -> GetNPoints(); i++)
   {
      const IntegrationPoint &ip = ir->IntPoint(i);

      trial_fe.CalcDShape (ip, dshape);
      test_fe.CalcShape (ip, shape);

      Trans.SetIntPoint (&ip);
      CalcAdjugate(Trans.Jacobian(), Jadj);

      Mult (dshape, Jadj, gshape);

      gshape.GradToDiv (divshape);

      c = ip.weight;
      if (Q)
      {
         c *= Q -> Eval (Trans, ip);
      }

      // elmat += c * shape * divshape ^ t
      shape *= c;
      AddMultVWt (shape, divshape, elmat);
   }
}


void DivDivIntegrator::AssembleElementMatrix(
   const FiniteElement &el,
   ElementTransformation &Trans,
   DenseMatrix &elmat)
{
   int dof = el.GetDof();
   double c;

#ifdef MFEM_THREAD_SAFE
   Vector divshape(dof);
#else
   divshape.SetSize(dof);
#endif
   elmat.SetSize(dof);

   const IntegrationRule *ir = IntRule;
   if (ir == NULL)
   {
      int order = 2 * el.GetOrder() - 2; // <--- OK for RTk
      ir = &IntRules.Get(el.GetGeomType(), order);
   }

   elmat = 0.0;

   for (int i = 0; i < ir -> GetNPoints(); i++)
   {
      const IntegrationPoint &ip = ir->IntPoint(i);

      el.CalcDivShape (ip, divshape);

      Trans.SetIntPoint (&ip);
      c = ip.weight / Trans.Weight();

      if (Q)
      {
         c *= Q -> Eval (Trans, ip);
      }

      // elmat += c * divshape * divshape ^ t
      AddMult_a_VVt (c, divshape, elmat);
   }
}


void VectorDiffusionIntegrator::AssembleElementMatrix(
   const FiniteElement &el,
   ElementTransformation &Trans,
   DenseMatrix &elmat)
{
   int dim = el.GetDim();
   int dof = el.GetDof();

   double norm;

   elmat.SetSize (dim * dof);

   Jinv.  SetSize (dim);
   dshape.SetSize (dof, dim);
   gshape.SetSize (dof, dim);
   pelmat.SetSize (dof);

   const IntegrationRule *ir = IntRule;
   if (ir == NULL)
   {
      // integrand is rational function if det(J) is not constant
      int order = 2 * Trans.OrderGrad(&el); // order of the numerator
      if (el.Space() == FunctionSpace::rQk)
      {
         ir = &RefinedIntRules.Get(el.GetGeomType(), order);
      }
      else
      {
         ir = &IntRules.Get(el.GetGeomType(), order);
      }
   }

   elmat = 0.0;

   for (int i = 0; i < ir -> GetNPoints(); i++)
   {
      const IntegrationPoint &ip = ir->IntPoint(i);

      el.CalcDShape (ip, dshape);

      Trans.SetIntPoint (&ip);
      norm = ip.weight * Trans.Weight();
      CalcInverse (Trans.Jacobian(), Jinv);

      Mult (dshape, Jinv, gshape);

      MultAAt (gshape, pelmat);

      if (Q)
      {
         norm *= Q -> Eval (Trans, ip);
      }

      pelmat *= norm;

      for (int d = 0; d < dim; d++)
      {
         for (int k = 0; k < dof; k++)
            for (int l = 0; l < dof; l++)
            {
               elmat (dof*d+k, dof*d+l) += pelmat (k, l);
            }
      }
   }
}

void VectorDiffusionIntegrator::AssembleElementVector(
   const FiniteElement &el, ElementTransformation &Tr,
   const Vector &elfun, Vector &elvect)
{
   int dim = el.GetDim(); // assuming vector_dim == reference_dim
   int dof = el.GetDof();
   double w;

   Jinv.SetSize(dim);
   dshape.SetSize(dof, dim);
   pelmat.SetSize(dim);
   gshape.SetSize(dim);

   elvect.SetSize(dim*dof);
   DenseMatrix mat_in(elfun.GetData(), dof, dim);
   DenseMatrix mat_out(elvect.GetData(), dof, dim);

   const IntegrationRule *ir = IntRule;
   if (ir == NULL)
   {
      // integrant is rational function if det(J) is not constant
      int order = 2 * Tr.OrderGrad(&el); // order of the numerator
      ir = (el.Space() == FunctionSpace::rQk) ?
           &RefinedIntRules.Get(el.GetGeomType(), order) :
           &IntRules.Get(el.GetGeomType(), order);
   }

   elvect = 0.0;
   for (int i = 0; i < ir->GetNPoints(); i++)
   {
      const IntegrationPoint &ip = ir->IntPoint(i);

      Tr.SetIntPoint(&ip);
      CalcAdjugate(Tr.Jacobian(), Jinv);
      w = ip.weight / Tr.Weight();
      if (Q)
      {
         w *= Q->Eval(Tr, ip);
      }
      MultAAt(Jinv, gshape);
      gshape *= w;

      el.CalcDShape(ip, dshape);

      MultAtB(mat_in, dshape, pelmat);
      MultABt(pelmat, gshape, Jinv);
      AddMultABt(dshape, Jinv, mat_out);
   }
}


void ElasticityIntegrator::AssembleElementMatrix(
   const FiniteElement &el, ElementTransformation &Trans, DenseMatrix &elmat)
{
   int dof = el.GetDof();
   int dim = el.GetDim();
   double w, L, M;

   MFEM_ASSERT(dim == Trans.GetSpaceDim(), "");

#ifdef MFEM_THREAD_SAFE
   DenseMatrix dshape(dof, dim), gshape(dof, dim), pelmat(dof);
   Vector divshape(dim*dof);
#else
   dshape.SetSize(dof, dim);
   gshape.SetSize(dof, dim);
   pelmat.SetSize(dof);
   divshape.SetSize(dim*dof);
#endif

   elmat.SetSize(dof * dim);

   const IntegrationRule *ir = IntRule;
   if (ir == NULL)
   {
      int order = 2 * Trans.OrderGrad(&el); // correct order?
      ir = &IntRules.Get(el.GetGeomType(), order);
   }

   elmat = 0.0;

   for (int i = 0; i < ir -> GetNPoints(); i++)
   {
      const IntegrationPoint &ip = ir->IntPoint(i);

      el.CalcDShape(ip, dshape);

      Trans.SetIntPoint(&ip);
      w = ip.weight * Trans.Weight();
      Mult(dshape, Trans.InverseJacobian(), gshape);
      MultAAt(gshape, pelmat);
      gshape.GradToDiv (divshape);

      M = mu->Eval(Trans, ip);
      if (lambda)
      {
         L = lambda->Eval(Trans, ip);
      }
      else
      {
         L = q_lambda * M;
         M = q_mu * M;
      }

      if (L != 0.0)
      {
         AddMult_a_VVt(L * w, divshape, elmat);
      }

      if (M != 0.0)
      {
         for (int d = 0; d < dim; d++)
         {
            for (int k = 0; k < dof; k++)
               for (int l = 0; l < dof; l++)
               {
                  elmat (dof*d+k, dof*d+l) += (M * w) * pelmat(k, l);
               }
         }
         for (int i = 0; i < dim; i++)
            for (int j = 0; j < dim; j++)
            {
               for (int k = 0; k < dof; k++)
                  for (int l = 0; l < dof; l++)
                  {
                     elmat(dof*i+k, dof*j+l) +=
                        (M * w) * gshape(k, j) * gshape(l, i);
                  }
            }
      }
   }
}

void ElasticityIntegrator::ComputeElementFlux(
   const mfem::FiniteElement &el, ElementTransformation &Trans,
   Vector &u, const mfem::FiniteElement &fluxelem, Vector &flux,
   int with_coef)
{
   const int dof = el.GetDof();
   const int dim = el.GetDim();
   const int tdim = dim*(dim+1)/2; // num. entries in a symmetric tensor
   double L, M;

   MFEM_ASSERT(dim == 2 || dim == 3,
               "dimension is not supported: dim = " << dim);
   MFEM_ASSERT(dim == Trans.GetSpaceDim(), "");
   MFEM_ASSERT(fluxelem.GetMapType() == FiniteElement::VALUE, "");
   MFEM_ASSERT(dynamic_cast<const NodalFiniteElement*>(&fluxelem), "");

#ifdef MFEM_THREAD_SAFE
   DenseMatrix dshape(dof, dim);
#else
   dshape.SetSize(dof, dim);
#endif

   double gh_data[9], grad_data[9];
   DenseMatrix gh(gh_data, dim, dim);
   DenseMatrix grad(grad_data, dim, dim);

   const IntegrationRule &ir = fluxelem.GetNodes();
   const int fnd = ir.GetNPoints();
   flux.SetSize(fnd * tdim);

   DenseMatrix loc_data_mat(u.GetData(), dof, dim);
   for (int i = 0; i < fnd; i++)
   {
      const IntegrationPoint &ip = ir.IntPoint(i);
      el.CalcDShape(ip, dshape);
      MultAtB(loc_data_mat, dshape, gh);

      Trans.SetIntPoint(&ip);
      Mult(gh, Trans.InverseJacobian(), grad);

      M = mu->Eval(Trans, ip);
      if (lambda)
      {
         L = lambda->Eval(Trans, ip);
      }
      else
      {
         L = q_lambda * M;
         M = q_mu * M;
      }

      // stress = 2*M*e(u) + L*tr(e(u))*I, where
      //   e(u) = (1/2)*(grad(u) + grad(u)^T)
      const double M2 = 2.0*M;
      if (dim == 2)
      {
         L *= (grad(0,0) + grad(1,1));
         // order of the stress entries: s_xx, s_yy, s_xy
         flux(i+fnd*0) = M2*grad(0,0) + L;
         flux(i+fnd*1) = M2*grad(1,1) + L;
         flux(i+fnd*2) = M*(grad(0,1) + grad(1,0));
      }
      else if (dim == 3)
      {
         L *= (grad(0,0) + grad(1,1) + grad(2,2));
         // order of the stress entries: s_xx, s_yy, s_zz, s_xy, s_xz, s_yz
         flux(i+fnd*0) = M2*grad(0,0) + L;
         flux(i+fnd*1) = M2*grad(1,1) + L;
         flux(i+fnd*2) = M2*grad(2,2) + L;
         flux(i+fnd*3) = M*(grad(0,1) + grad(1,0));
         flux(i+fnd*4) = M*(grad(0,2) + grad(2,0));
         flux(i+fnd*5) = M*(grad(1,2) + grad(2,1));
      }
   }
}

double ElasticityIntegrator::ComputeFluxEnergy(const FiniteElement &fluxelem,
                                               ElementTransformation &Trans,
                                               Vector &flux, Vector *d_energy)
{
   const int dof = fluxelem.GetDof();
   const int dim = fluxelem.GetDim();
   const int tdim = dim*(dim+1)/2; // num. entries in a symmetric tensor
   double L, M;

   // The MFEM_ASSERT constraints in ElasticityIntegrator::ComputeElementFlux
   // are assumed here too.
   MFEM_ASSERT(d_energy == NULL, "anisotropic estimates are not supported");
   MFEM_ASSERT(flux.Size() == dof*tdim, "invalid 'flux' vector");

#ifndef MFEM_THREAD_SAFE
   shape.SetSize(dof);
#else
   Vector shape(dof);
#endif
   double pointstress_data[6];
   Vector pointstress(pointstress_data, tdim);

   // View of the 'flux' vector as a (dof x tdim) matrix
   DenseMatrix flux_mat(flux.GetData(), dof, tdim);

   // Use the same integration rule as in AssembleElementMatrix, replacing 'el'
   // with 'fluxelem' when 'IntRule' is not set.
   // Should we be using a different (more accurate) rule here?
   const IntegrationRule *ir = IntRule;
   if (ir == NULL)
   {
      int order = 2 * Trans.OrderGrad(&fluxelem);
      ir = &IntRules.Get(fluxelem.GetGeomType(), order);
   }

   double energy = 0.0;

   for (int i = 0; i < ir->GetNPoints(); i++)
   {
      const IntegrationPoint &ip = ir->IntPoint(i);
      fluxelem.CalcShape(ip, shape);

      flux_mat.MultTranspose(shape, pointstress);

      Trans.SetIntPoint(&ip);
      double w = Trans.Weight() * ip.weight;

      M = mu->Eval(Trans, ip);
      if (lambda)
      {
         L = lambda->Eval(Trans, ip);
      }
      else
      {
         L = q_lambda * M;
         M = q_mu * M;
      }

      // The strain energy density at a point is given by (1/2)*(s : e) where s
      // and e are the stress and strain tensors, respectively. Since we only
      // have the stress, we need to compute the strain from the stress:
      //    s = 2*mu*e + lambda*tr(e)*I
      // Taking trace on both sides we find:
      //    tr(s) = 2*mu*tr(e) + lambda*tr(e)*dim = (2*mu + dim*lambda)*tr(e)
      // which gives:
      //    tr(e) = tr(s)/(2*mu + dim*lambda)
      // Then from the first identity above we can find the strain:
      //    e = (1/(2*mu))*(s - lambda*tr(e)*I)

      double pt_e; // point strain energy density
      const double *s = pointstress_data;
      if (dim == 2)
      {
         // s entries: s_xx, s_yy, s_xy
         const double tr_e = (s[0] + s[1])/(2*(M + L));
         L *= tr_e;
         pt_e = (0.25/M)*(s[0]*(s[0] - L) + s[1]*(s[1] - L) + 2*s[2]*s[2]);
      }
      else // (dim == 3)
      {
         // s entries: s_xx, s_yy, s_zz, s_xy, s_xz, s_yz
         const double tr_e = (s[0] + s[1] + s[2])/(2*M + 3*L);
         L *= tr_e;
         pt_e = (0.25/M)*(s[0]*(s[0] - L) + s[1]*(s[1] - L) + s[2]*(s[2] - L) +
                          2*(s[3]*s[3] + s[4]*s[4] + s[5]*s[5]));
      }

      energy += w * pt_e;
   }

   return energy;
}

void DGTraceIntegrator::AssembleFaceMatrix(const FiniteElement &el1,
                                           const FiniteElement &el2,
                                           FaceElementTransformations &Trans,
                                           DenseMatrix &elmat)
{
   int dim, ndof1, ndof2;

   double un, a, b, w;

   dim = el1.GetDim();
   ndof1 = el1.GetDof();
   Vector vu(dim), nor(dim);

   if (Trans.Elem2No >= 0)
   {
      ndof2 = el2.GetDof();
   }
   else
   {
      ndof2 = 0;
   }

   shape1.SetSize(ndof1);
   shape2.SetSize(ndof2);
   elmat.SetSize(ndof1 + ndof2);
   elmat = 0.0;

   const IntegrationRule *ir = IntRule;
   if (ir == NULL)
   {
      int order;
      // Assuming order(u)==order(mesh)
      if (Trans.Elem2No >= 0)
         order = (min(Trans.Elem1->OrderW(), Trans.Elem2->OrderW()) +
                  2*max(el1.GetOrder(), el2.GetOrder()));
      else
      {
         order = Trans.Elem1->OrderW() + 2*el1.GetOrder();
      }
      if (el1.Space() == FunctionSpace::Pk)
      {
         order++;
      }
      ir = &IntRules.Get(Trans.FaceGeom, order);
   }

   for (int p = 0; p < ir->GetNPoints(); p++)
   {
      const IntegrationPoint &ip = ir->IntPoint(p);
      IntegrationPoint eip1, eip2;
      Trans.Loc1.Transform(ip, eip1);
      if (ndof2)
      {
         Trans.Loc2.Transform(ip, eip2);
      }
      el1.CalcShape(eip1, shape1);

      Trans.Face->SetIntPoint(&ip);
      Trans.Elem1->SetIntPoint(&eip1);

      u->Eval(vu, *Trans.Elem1, eip1);

      if (dim == 1)
      {
         nor(0) = 2*eip1.x - 1.0;
      }
      else
      {
         CalcOrtho(Trans.Face->Jacobian(), nor);
      }

      un = vu * nor;
      a = 0.5 * alpha * un;
      b = beta * fabs(un);
      // note: if |alpha/2|==|beta| then |a|==|b|, i.e. (a==b) or (a==-b)
      //       and therefore two blocks in the element matrix contribution
      //       (from the current quadrature point) are 0

      if (rho)
      {
         double rho_p;
         if (un >= 0.0 && ndof2)
         {
            Trans.Elem2->SetIntPoint(&eip2);
            rho_p = rho->Eval(*Trans.Elem2, eip2);
         }
         else
         {
            rho_p = rho->Eval(*Trans.Elem1, eip1);
         }
         a *= rho_p;
         b *= rho_p;
      }

      w = ip.weight * (a+b);
      if (w != 0.0)
      {
         for (int i = 0; i < ndof1; i++)
            for (int j = 0; j < ndof1; j++)
            {
               elmat(i, j) += w * shape1(i) * shape1(j);
            }
      }

      if (ndof2)
      {
         el2.CalcShape(eip2, shape2);

         if (w != 0.0)
            for (int i = 0; i < ndof2; i++)
               for (int j = 0; j < ndof1; j++)
               {
                  elmat(ndof1+i, j) -= w * shape2(i) * shape1(j);
               }

         w = ip.weight * (b-a);
         if (w != 0.0)
         {
            for (int i = 0; i < ndof2; i++)
               for (int j = 0; j < ndof2; j++)
               {
                  elmat(ndof1+i, ndof1+j) += w * shape2(i) * shape2(j);
               }

            for (int i = 0; i < ndof1; i++)
               for (int j = 0; j < ndof2; j++)
               {
                  elmat(i, ndof1+j) -= w * shape1(i) * shape2(j);
               }
         }
      }
   }
}

void DGDiffusionIntegrator::AssembleFaceMatrix(
   const FiniteElement &el1, const FiniteElement &el2,
   FaceElementTransformations &Trans, DenseMatrix &elmat)
{
   int dim, ndof1, ndof2, ndofs;
   bool kappa_is_nonzero = (kappa != 0.);
   double w, wq = 0.0;

   dim = el1.GetDim();
   ndof1 = el1.GetDof();

   nor.SetSize(dim);
   nh.SetSize(dim);
   ni.SetSize(dim);
   adjJ.SetSize(dim);
   if (MQ)
   {
      mq.SetSize(dim);
   }

   shape1.SetSize(ndof1);
   dshape1.SetSize(ndof1, dim);
   dshape1dn.SetSize(ndof1);
   if (Trans.Elem2No >= 0)
   {
      ndof2 = el2.GetDof();
      shape2.SetSize(ndof2);
      dshape2.SetSize(ndof2, dim);
      dshape2dn.SetSize(ndof2);
   }
   else
   {
      ndof2 = 0;
   }

   ndofs = ndof1 + ndof2;
   elmat.SetSize(ndofs);
   elmat = 0.0;
   if (kappa_is_nonzero)
   {
      jmat.SetSize(ndofs);
      jmat = 0.;
   }

   const IntegrationRule *ir = IntRule;
   if (ir == NULL)
   {
      // a simple choice for the integration order; is this OK?
      int order;
      if (ndof2)
      {
         order = 2*max(el1.GetOrder(), el2.GetOrder());
      }
      else
      {
         order = 2*el1.GetOrder();
      }
      ir = &IntRules.Get(Trans.FaceGeom, order);
   }

   // assemble: < {(Q \nabla u).n},[v] >      --> elmat
   //           kappa < {h^{-1} Q} [u],[v] >  --> jmat
   for (int p = 0; p < ir->GetNPoints(); p++)
   {
      const IntegrationPoint &ip = ir->IntPoint(p);
      IntegrationPoint eip1, eip2;

      Trans.Loc1.Transform(ip, eip1);
      Trans.Face->SetIntPoint(&ip);
      if (dim == 1)
      {
         nor(0) = 2*eip1.x - 1.0;
      }
      else
      {
         CalcOrtho(Trans.Face->Jacobian(), nor);
      }

      el1.CalcShape(eip1, shape1);
      el1.CalcDShape(eip1, dshape1);
      Trans.Elem1->SetIntPoint(&eip1);
      w = ip.weight/Trans.Elem1->Weight();
      if (ndof2)
      {
         w /= 2;
      }
      if (!MQ)
      {
         if (Q)
         {
            w *= Q->Eval(*Trans.Elem1, eip1);
         }
         ni.Set(w, nor);
      }
      else
      {
         nh.Set(w, nor);
         MQ->Eval(mq, *Trans.Elem1, eip1);
         mq.MultTranspose(nh, ni);
      }
      CalcAdjugate(Trans.Elem1->Jacobian(), adjJ);
      adjJ.Mult(ni, nh);
      if (kappa_is_nonzero)
      {
         wq = ni * nor;
      }
      // Note: in the jump term, we use 1/h1 = |nor|/det(J1) which is
      // independent of Loc1 and always gives the size of element 1 in
      // direction perpendicular to the face. Indeed, for linear transformation
      //     |nor|=measure(face)/measure(ref. face),
      //   det(J1)=measure(element)/measure(ref. element),
      // and the ratios measure(ref. element)/measure(ref. face) are
      // compatible for all element/face pairs.
      // For example: meas(ref. tetrahedron)/meas(ref. triangle) = 1/3, and
      // for any tetrahedron vol(tet)=(1/3)*height*area(base).
      // For interior faces: q_e/h_e=(q1/h1+q2/h2)/2.

      dshape1.Mult(nh, dshape1dn);
      for (int i = 0; i < ndof1; i++)
         for (int j = 0; j < ndof1; j++)
         {
            elmat(i, j) += shape1(i) * dshape1dn(j);
         }

      if (ndof2)
      {
         Trans.Loc2.Transform(ip, eip2);
         el2.CalcShape(eip2, shape2);
         el2.CalcDShape(eip2, dshape2);
         Trans.Elem2->SetIntPoint(&eip2);
         w = ip.weight/2/Trans.Elem2->Weight();
         if (!MQ)
         {
            if (Q)
            {
               w *= Q->Eval(*Trans.Elem2, eip2);
            }
            ni.Set(w, nor);
         }
         else
         {
            nh.Set(w, nor);
            MQ->Eval(mq, *Trans.Elem2, eip2);
            mq.MultTranspose(nh, ni);
         }
         CalcAdjugate(Trans.Elem2->Jacobian(), adjJ);
         adjJ.Mult(ni, nh);
         if (kappa_is_nonzero)
         {
            wq += ni * nor;
         }

         dshape2.Mult(nh, dshape2dn);

         for (int i = 0; i < ndof1; i++)
            for (int j = 0; j < ndof2; j++)
            {
               elmat(i, ndof1 + j) += shape1(i) * dshape2dn(j);
            }

         for (int i = 0; i < ndof2; i++)
            for (int j = 0; j < ndof1; j++)
            {
               elmat(ndof1 + i, j) -= shape2(i) * dshape1dn(j);
            }

         for (int i = 0; i < ndof2; i++)
            for (int j = 0; j < ndof2; j++)
            {
               elmat(ndof1 + i, ndof1 + j) -= shape2(i) * dshape2dn(j);
            }
      }

      if (kappa_is_nonzero)
      {
         // only assemble the lower triangular part of jmat
         wq *= kappa;
         for (int i = 0; i < ndof1; i++)
         {
            const double wsi = wq*shape1(i);
            for (int j = 0; j <= i; j++)
            {
               jmat(i, j) += wsi * shape1(j);
            }
         }
         if (ndof2)
         {
            for (int i = 0; i < ndof2; i++)
            {
               const int i2 = ndof1 + i;
               const double wsi = wq*shape2(i);
               for (int j = 0; j < ndof1; j++)
               {
                  jmat(i2, j) -= wsi * shape1(j);
               }
               for (int j = 0; j <= i; j++)
               {
                  jmat(i2, ndof1 + j) += wsi * shape2(j);
               }
            }
         }
      }
   }

   // elmat := -elmat + sigma*elmat^t + jmat
   if (kappa_is_nonzero)
   {
      for (int i = 0; i < ndofs; i++)
      {
         for (int j = 0; j < i; j++)
         {
            double aij = elmat(i,j), aji = elmat(j,i), mij = jmat(i,j);
            elmat(i,j) = sigma*aji - aij + mij;
            elmat(j,i) = sigma*aij - aji + mij;
         }
         elmat(i,i) = (sigma - 1.)*elmat(i,i) + jmat(i,i);
      }
   }
   else
   {
      for (int i = 0; i < ndofs; i++)
      {
         for (int j = 0; j < i; j++)
         {
            double aij = elmat(i,j), aji = elmat(j,i);
            elmat(i,j) = sigma*aji - aij;
            elmat(j,i) = sigma*aij - aji;
         }
         elmat(i,i) *= (sigma - 1.);
      }
   }
}


// static method
void DGElasticityIntegrator::AssembleBlock(
   const int dim, const int row_ndofs, const int col_ndofs,
   const int row_offset, const int col_offset,
   const double jmatcoef, const Vector &col_nL, const Vector &col_nM,
   const Vector &row_shape, const Vector &col_shape,
   const Vector &col_dshape_dnM, const DenseMatrix &col_dshape,
   DenseMatrix &elmat, DenseMatrix &jmat)
{
   for (int jm = 0, j = col_offset; jm < dim; ++jm)
   {
      for (int jdof = 0; jdof < col_ndofs; ++jdof, ++j)
      {
         const double t2 = col_dshape_dnM(jdof);
         for (int im = 0, i = row_offset; im < dim; ++im)
         {
            const double t1 = col_dshape(jdof, jm) * col_nL(im);
            const double t3 = col_dshape(jdof, im) * col_nM(jm);
            const double tt = t1 + ((im == jm) ? t2 : 0.0) + t3;
            for (int idof = 0; idof < row_ndofs; ++idof, ++i)
            {
               elmat(i, j) += row_shape(idof) * tt;
            }
         }
      }
   }

   if (jmatcoef == 0.0) { return; }

   for (int d = 0; d < dim; ++d)
   {
      const int jo = col_offset + d*col_ndofs;
      const int io = row_offset + d*row_ndofs;
      for (int jdof = 0, j = jo; jdof < col_ndofs; ++jdof, ++j)
      {
         const double sj = jmatcoef * col_shape(jdof);
         for (int i = max(io,j), idof = i - io; idof < row_ndofs; ++idof, ++i)
         {
            jmat(i, j) += row_shape(idof) * sj;
         }
      }
   }
}

void DGElasticityIntegrator::AssembleFaceMatrix(
   const FiniteElement &el1, const FiniteElement &el2,
   FaceElementTransformations &Trans, DenseMatrix &elmat)
{
#ifdef MFEM_THREAD_SAFE
   // For descriptions of these variables, see the class declaration.
   Vector shape1, shape2;
   DenseMatrix dshape1, dshape2;
   DenseMatrix adjJ;
   DenseMatrix dshape1_ps, dshape2_ps;
   Vector nor;
   Vector nL1, nL2;
   Vector nM1, nM2;
   Vector dshape1_dnM, dshape2_dnM;
   DenseMatrix jmat;
#endif

   const int dim = el1.GetDim();
   const int ndofs1 = el1.GetDof();
   const int ndofs2 = (Trans.Elem2No >= 0) ? el2.GetDof() : 0;
   const int nvdofs = dim*(ndofs1 + ndofs2);

   // Initially 'elmat' corresponds to the term:
   //    < { sigma(u) . n }, [v] > =
   //    < { (lambda div(u) I + mu (grad(u) + grad(u)^T)) . n }, [v] >
   // But eventually, it's going to be replaced by:
   //    elmat := -elmat + alpha*elmat^T + jmat
   elmat.SetSize(nvdofs);
   elmat = 0.;

   const bool kappa_is_nonzero = (kappa != 0.0);
   if (kappa_is_nonzero)
   {
      jmat.SetSize(nvdofs);
      jmat = 0.;
   }

   adjJ.SetSize(dim);
   shape1.SetSize(ndofs1);
   dshape1.SetSize(ndofs1, dim);
   dshape1_ps.SetSize(ndofs1, dim);
   nor.SetSize(dim);
   nL1.SetSize(dim);
   nM1.SetSize(dim);
   dshape1_dnM.SetSize(ndofs1);

   if (ndofs2)
   {
      shape2.SetSize(ndofs2);
      dshape2.SetSize(ndofs2, dim);
      dshape2_ps.SetSize(ndofs2, dim);
      nL2.SetSize(dim);
      nM2.SetSize(dim);
      dshape2_dnM.SetSize(ndofs2);
   }

   const IntegrationRule *ir = IntRule;
   if (ir == NULL)
   {
      // a simple choice for the integration order; is this OK?
      const int order = 2 * max(el1.GetOrder(), ndofs2 ? el2.GetOrder() : 0);
      ir = &IntRules.Get(Trans.FaceGeom, order);
   }

   for (int pind = 0; pind < ir->GetNPoints(); ++pind)
   {
      const IntegrationPoint &ip = ir->IntPoint(pind);
      IntegrationPoint eip1, eip2; // integration point in the reference space
      Trans.Loc1.Transform(ip, eip1);
      Trans.Face->SetIntPoint(&ip);
      Trans.Elem1->SetIntPoint(&eip1);

      el1.CalcShape(eip1, shape1);
      el1.CalcDShape(eip1, dshape1);

      CalcAdjugate(Trans.Elem1->Jacobian(), adjJ);
      Mult(dshape1, adjJ, dshape1_ps);

      if (dim == 1)
      {
         nor(0) = 2*eip1.x - 1.0;
      }
      else
      {
         CalcOrtho(Trans.Face->Jacobian(), nor);
      }

      double w, wLM;
      if (ndofs2)
      {
         Trans.Loc2.Transform(ip, eip2);
         Trans.Elem2->SetIntPoint(&eip2);
         el2.CalcShape(eip2, shape2);
         el2.CalcDShape(eip2, dshape2);
         CalcAdjugate(Trans.Elem2->Jacobian(), adjJ);
         Mult(dshape2, adjJ, dshape2_ps);

         w = ip.weight/2;
         const double w2 = w / Trans.Elem2->Weight();
         const double wL2 = w2 * lambda->Eval(*Trans.Elem2, eip2);
         const double wM2 = w2 * mu->Eval(*Trans.Elem2, eip2);
         nL2.Set(wL2, nor);
         nM2.Set(wM2, nor);
         wLM = (wL2 + 2.0*wM2);
         dshape2_ps.Mult(nM2, dshape2_dnM);
      }
      else
      {
         w = ip.weight;
         wLM = 0.0;
      }

      {
         const double w1 = w / Trans.Elem1->Weight();
         const double wL1 = w1 * lambda->Eval(*Trans.Elem1, eip1);
         const double wM1 = w1 * mu->Eval(*Trans.Elem1, eip1);
         nL1.Set(wL1, nor);
         nM1.Set(wM1, nor);
         wLM += (wL1 + 2.0*wM1);
         dshape1_ps.Mult(nM1, dshape1_dnM);
      }

      const double jmatcoef = kappa * (nor*nor) * wLM;

      // (1,1) block
      AssembleBlock(
         dim, ndofs1, ndofs1, 0, 0, jmatcoef, nL1, nM1,
         shape1, shape1, dshape1_dnM, dshape1_ps, elmat, jmat);

      if (ndofs2 == 0) { continue; }

      // In both elmat and jmat, shape2 appears only with a minus sign.
      shape2.Neg();

      // (1,2) block
      AssembleBlock(
         dim, ndofs1, ndofs2, 0, dim*ndofs1, jmatcoef, nL2, nM2,
         shape1, shape2, dshape2_dnM, dshape2_ps, elmat, jmat);
      // (2,1) block
      AssembleBlock(
         dim, ndofs2, ndofs1, dim*ndofs1, 0, jmatcoef, nL1, nM1,
         shape2, shape1, dshape1_dnM, dshape1_ps, elmat, jmat);
      // (2,2) block
      AssembleBlock(
         dim, ndofs2, ndofs2, dim*ndofs1, dim*ndofs1, jmatcoef, nL2, nM2,
         shape2, shape2, dshape2_dnM, dshape2_ps, elmat, jmat);
   }

   // elmat := -elmat + alpha*elmat^t + jmat
   if (kappa_is_nonzero)
   {
      for (int i = 0; i < nvdofs; ++i)
      {
         for (int j = 0; j < i; ++j)
         {
            double aij = elmat(i,j), aji = elmat(j,i), mij = jmat(i,j);
            elmat(i,j) = alpha*aji - aij + mij;
            elmat(j,i) = alpha*aij - aji + mij;
         }
         elmat(i,i) = (alpha - 1.)*elmat(i,i) + jmat(i,i);
      }
   }
   else
   {
      for (int i = 0; i < nvdofs; ++i)
      {
         for (int j = 0; j < i; ++j)
         {
            double aij = elmat(i,j), aji = elmat(j,i);
            elmat(i,j) = alpha*aji - aij;
            elmat(j,i) = alpha*aij - aji;
         }
         elmat(i,i) *= (alpha - 1.);
      }
   }
}


void TraceJumpIntegrator::AssembleFaceMatrix(
   const FiniteElement &trial_face_fe, const FiniteElement &test_fe1,
   const FiniteElement &test_fe2, FaceElementTransformations &Trans,
   DenseMatrix &elmat)
{
   int i, j, face_ndof, ndof1, ndof2;
   int order;

   double w;

   face_ndof = trial_face_fe.GetDof();
   ndof1 = test_fe1.GetDof();

   face_shape.SetSize(face_ndof);
   shape1.SetSize(ndof1);

   if (Trans.Elem2No >= 0)
   {
      ndof2 = test_fe2.GetDof();
      shape2.SetSize(ndof2);
   }
   else
   {
      ndof2 = 0;
   }

   elmat.SetSize(ndof1 + ndof2, face_ndof);
   elmat = 0.0;

   const IntegrationRule *ir = IntRule;
   if (ir == NULL)
   {
      if (Trans.Elem2No >= 0)
      {
         order = max(test_fe1.GetOrder(), test_fe2.GetOrder());
      }
      else
      {
         order = test_fe1.GetOrder();
      }
      order += trial_face_fe.GetOrder();
      if (trial_face_fe.GetMapType() == FiniteElement::VALUE)
      {
         order += Trans.Face->OrderW();
      }
      ir = &IntRules.Get(Trans.FaceGeom, order);
   }

   for (int p = 0; p < ir->GetNPoints(); p++)
   {
      const IntegrationPoint &ip = ir->IntPoint(p);
      IntegrationPoint eip1, eip2;
      // Trace finite element shape function
      Trans.Face->SetIntPoint(&ip);
      trial_face_fe.CalcShape(ip, face_shape);
      // Side 1 finite element shape function
      Trans.Loc1.Transform(ip, eip1);
      test_fe1.CalcShape(eip1, shape1);
      Trans.Elem1->SetIntPoint(&eip1);
      if (ndof2)
      {
         // Side 2 finite element shape function
         Trans.Loc2.Transform(ip, eip2);
         test_fe2.CalcShape(eip2, shape2);
         Trans.Elem2->SetIntPoint(&eip2);
      }
      w = ip.weight;
      if (trial_face_fe.GetMapType() == FiniteElement::VALUE)
      {
         w *= Trans.Face->Weight();
      }
      face_shape *= w;
      for (i = 0; i < ndof1; i++)
         for (j = 0; j < face_ndof; j++)
         {
            elmat(i, j) += shape1(i) * face_shape(j);
         }
      if (ndof2)
      {
         // Subtract contribution from side 2
         for (i = 0; i < ndof2; i++)
            for (j = 0; j < face_ndof; j++)
            {
               elmat(ndof1+i, j) -= shape2(i) * face_shape(j);
            }
      }
   }
}

void NormalTraceJumpIntegrator::AssembleFaceMatrix(
   const FiniteElement &trial_face_fe, const FiniteElement &test_fe1,
   const FiniteElement &test_fe2, FaceElementTransformations &Trans,
   DenseMatrix &elmat)
{
   int i, j, face_ndof, ndof1, ndof2, dim;
   int order;

   MFEM_VERIFY(trial_face_fe.GetMapType() == FiniteElement::VALUE, "");

   face_ndof = trial_face_fe.GetDof();
   ndof1 = test_fe1.GetDof();
   dim = test_fe1.GetDim();

   face_shape.SetSize(face_ndof);
   normal.SetSize(dim);
   shape1.SetSize(ndof1,dim);
   shape1_n.SetSize(ndof1);

   if (Trans.Elem2No >= 0)
   {
      ndof2 = test_fe2.GetDof();
      shape2.SetSize(ndof2,dim);
      shape2_n.SetSize(ndof2);
   }
   else
   {
      ndof2 = 0;
   }

   elmat.SetSize(ndof1 + ndof2, face_ndof);
   elmat = 0.0;

   const IntegrationRule *ir = IntRule;
   if (ir == NULL)
   {
      if (Trans.Elem2No >= 0)
      {
         order = max(test_fe1.GetOrder(), test_fe2.GetOrder()) - 1;
      }
      else
      {
         order = test_fe1.GetOrder() - 1;
      }
      order += trial_face_fe.GetOrder();
      ir = &IntRules.Get(Trans.FaceGeom, order);
   }

   for (int p = 0; p < ir->GetNPoints(); p++)
   {
      const IntegrationPoint &ip = ir->IntPoint(p);
      IntegrationPoint eip1, eip2;
      // Trace finite element shape function
      trial_face_fe.CalcShape(ip, face_shape);
      Trans.Loc1.Transf.SetIntPoint(&ip);
      CalcOrtho(Trans.Loc1.Transf.Jacobian(), normal);
      // Side 1 finite element shape function
      Trans.Loc1.Transform(ip, eip1);
      test_fe1.CalcVShape(eip1, shape1);
      shape1.Mult(normal, shape1_n);
      if (ndof2)
      {
         // Side 2 finite element shape function
         Trans.Loc2.Transform(ip, eip2);
         test_fe2.CalcVShape(eip2, shape2);
         Trans.Loc2.Transf.SetIntPoint(&ip);
         CalcOrtho(Trans.Loc2.Transf.Jacobian(), normal);
         shape2.Mult(normal, shape2_n);
      }
      face_shape *= ip.weight;
      for (i = 0; i < ndof1; i++)
         for (j = 0; j < face_ndof; j++)
         {
            elmat(i, j) -= shape1_n(i) * face_shape(j);
         }
      if (ndof2)
      {
         // Subtract contribution from side 2
         for (i = 0; i < ndof2; i++)
            for (j = 0; j < face_ndof; j++)
            {
               elmat(ndof1+i, j) += shape2_n(i) * face_shape(j);
            }
      }
   }
}


void NormalInterpolator::AssembleElementMatrix2(
   const FiniteElement &dom_fe, const FiniteElement &ran_fe,
   ElementTransformation &Trans, DenseMatrix &elmat)
{
   int spaceDim = Trans.GetSpaceDim();
   elmat.SetSize(ran_fe.GetDof(), spaceDim*dom_fe.GetDof());
   Vector n(spaceDim), shape(dom_fe.GetDof());

   const IntegrationRule &ran_nodes = ran_fe.GetNodes();
   for (int i = 0; i < ran_nodes.Size(); i++)
   {
      const IntegrationPoint &ip = ran_nodes.IntPoint(i);
      Trans.SetIntPoint(&ip);
      CalcOrtho(Trans.Jacobian(), n);
      dom_fe.CalcShape(ip, shape);
      for (int j = 0; j < shape.Size(); j++)
      {
         for (int d = 0; d < spaceDim; d++)
         {
            elmat(i, j+d*shape.Size()) = shape(j)*n(d);
         }
      }
   }
}


namespace internal
{

// Scalar shape functions scaled by scalar coefficient.
// Used in the implementation of class ScalarProductInterpolator below.
struct ShapeCoefficient : public VectorCoefficient
{
   Coefficient &Q;
   const FiniteElement &fe;

   ShapeCoefficient(Coefficient &q, const FiniteElement &fe_)
      : VectorCoefficient(fe_.GetDof()), Q(q), fe(fe_) { }

   using VectorCoefficient::Eval;
   virtual void Eval(Vector &V, ElementTransformation &T,
                     const IntegrationPoint &ip)
   {
      V.SetSize(vdim);
      fe.CalcPhysShape(T, V);
      V *= Q.Eval(T, ip);
   }
};

}

void
ScalarProductInterpolator::AssembleElementMatrix2(const FiniteElement &dom_fe,
                                                  const FiniteElement &ran_fe,
                                                  ElementTransformation &Trans,
                                                  DenseMatrix &elmat)
{
   internal::ShapeCoefficient dom_shape_coeff(Q, dom_fe);

   elmat.SetSize(ran_fe.GetDof(),dom_fe.GetDof());

   Vector elmat_as_vec(elmat.Data(), ran_fe.GetDof()*dom_fe.GetDof());

   ran_fe.Project(dom_shape_coeff, Trans, elmat_as_vec);
}


void
ScalarVectorProductInterpolator::AssembleElementMatrix2(
   const FiniteElement &dom_fe,
   const FiniteElement &ran_fe,
   ElementTransformation &Trans,
   DenseMatrix &elmat)
{
   // Vector shape functions scaled by scalar coefficient
   struct VShapeCoefficient : public MatrixCoefficient
   {
      Coefficient &Q;
      const FiniteElement &fe;

      VShapeCoefficient(Coefficient &q, const FiniteElement &fe_, int sdim)
         : MatrixCoefficient(fe_.GetDof(), sdim), Q(q), fe(fe_) { }

      virtual void Eval(DenseMatrix &M, ElementTransformation &T,
                        const IntegrationPoint &ip)
      {
         M.SetSize(height, width);
         fe.CalcPhysVShape(T, M);
         M *= Q.Eval(T, ip);
      }
   };

   VShapeCoefficient dom_shape_coeff(Q, dom_fe, Trans.GetSpaceDim());

   elmat.SetSize(ran_fe.GetDof(),dom_fe.GetDof());

   Vector elmat_as_vec(elmat.Data(), ran_fe.GetDof()*dom_fe.GetDof());

   ran_fe.ProjectMatrixCoefficient(dom_shape_coeff, Trans, elmat_as_vec);
}


void
VectorScalarProductInterpolator::AssembleElementMatrix2(
   const FiniteElement &dom_fe,
   const FiniteElement &ran_fe,
   ElementTransformation &Trans,
   DenseMatrix &elmat)
{
   // Scalar shape functions scaled by vector coefficient
   struct VecShapeCoefficient : public MatrixCoefficient
   {
      VectorCoefficient &VQ;
      const FiniteElement &fe;
      Vector vc, shape;

      VecShapeCoefficient(VectorCoefficient &vq, const FiniteElement &fe_)
         : MatrixCoefficient(fe_.GetDof(), vq.GetVDim()), VQ(vq), fe(fe_),
           vc(width), shape(height) { }

      virtual void Eval(DenseMatrix &M, ElementTransformation &T,
                        const IntegrationPoint &ip)
      {
         M.SetSize(height, width);
         VQ.Eval(vc, T, ip);
         fe.CalcPhysShape(T, shape);
         MultVWt(shape, vc, M);
      }
   };

   VecShapeCoefficient dom_shape_coeff(VQ, dom_fe);

   elmat.SetSize(ran_fe.GetDof(),dom_fe.GetDof());

   Vector elmat_as_vec(elmat.Data(), ran_fe.GetDof()*dom_fe.GetDof());

   ran_fe.ProjectMatrixCoefficient(dom_shape_coeff, Trans, elmat_as_vec);
}


void
VectorCrossProductInterpolator::AssembleElementMatrix2(
   const FiniteElement &dom_fe,
   const FiniteElement &ran_fe,
   ElementTransformation &Trans,
   DenseMatrix &elmat)
{
   // Vector coefficient product with vector shape functions
   struct VCrossVShapeCoefficient : public MatrixCoefficient
   {
      VectorCoefficient &VQ;
      const FiniteElement &fe;
      DenseMatrix vshape;
      Vector vc;

      VCrossVShapeCoefficient(VectorCoefficient &vq, const FiniteElement &fe_)
         : MatrixCoefficient(fe_.GetDof(), vq.GetVDim()), VQ(vq), fe(fe_),
           vshape(height, width), vc(width)
      {
         MFEM_ASSERT(width == 3, "");
      }

      virtual void Eval(DenseMatrix &M, ElementTransformation &T,
                        const IntegrationPoint &ip)
      {
         M.SetSize(height, width);
         VQ.Eval(vc, T, ip);
         fe.CalcPhysVShape(T, vshape);
         for (int k = 0; k < height; k++)
         {
            M(k,0) = vc(1) * vshape(k,2) - vc(2) * vshape(k,1);
            M(k,1) = vc(2) * vshape(k,0) - vc(0) * vshape(k,2);
            M(k,2) = vc(0) * vshape(k,1) - vc(1) * vshape(k,0);
         }
      }
   };

   VCrossVShapeCoefficient dom_shape_coeff(VQ, dom_fe);

   if (ran_fe.GetRangeType() == FiniteElement::SCALAR)
   {
      elmat.SetSize(ran_fe.GetDof()*VQ.GetVDim(),dom_fe.GetDof());
   }
   else
   {
      elmat.SetSize(ran_fe.GetDof(),dom_fe.GetDof());
   }

   Vector elmat_as_vec(elmat.Data(), elmat.Height()*elmat.Width());

   ran_fe.ProjectMatrixCoefficient(dom_shape_coeff, Trans, elmat_as_vec);
}


namespace internal
{

// Vector shape functions dot product with a vector coefficient.
// Used in the implementation of class VectorInnerProductInterpolator below.
struct VDotVShapeCoefficient : public VectorCoefficient
{
   VectorCoefficient &VQ;
   const FiniteElement &fe;
   DenseMatrix vshape;
   Vector vc;

   VDotVShapeCoefficient(VectorCoefficient &vq, const FiniteElement &fe_)
      : VectorCoefficient(fe_.GetDof()), VQ(vq), fe(fe_),
        vshape(vdim, vq.GetVDim()), vc(vq.GetVDim()) { }

   using VectorCoefficient::Eval;
   virtual void Eval(Vector &V, ElementTransformation &T,
                     const IntegrationPoint &ip)
   {
      V.SetSize(vdim);
      VQ.Eval(vc, T, ip);
      fe.CalcPhysVShape(T, vshape);
      vshape.Mult(vc, V);
   }
};

}

void
VectorInnerProductInterpolator::AssembleElementMatrix2(
   const FiniteElement &dom_fe,
   const FiniteElement &ran_fe,
   ElementTransformation &Trans,
   DenseMatrix &elmat)
{
   internal::VDotVShapeCoefficient dom_shape_coeff(VQ, dom_fe);

   elmat.SetSize(ran_fe.GetDof(),dom_fe.GetDof());

   Vector elmat_as_vec(elmat.Data(), elmat.Height()*elmat.Width());

   ran_fe.Project(dom_shape_coeff, Trans, elmat_as_vec);
}

}<|MERGE_RESOLUTION|>--- conflicted
+++ resolved
@@ -27,85 +27,14 @@
 
 void BilinearFormIntegrator::MultAssembled(Vector&, Vector&)
 {
-<<<<<<< HEAD
-   op.SetSize(v.Size());
-   op = v;
-}
-
-// *****************************************************************************
-void PAMassIntegrator::MultAdd(Vector &x, Vector &y)
-{
-   Mesh *mesh = fes->GetMesh();
-   const int dim = mesh->Dimension();
-   const int quad1D = IntRules.Get(Geometry::SEGMENT,
-                                   ir->GetOrder()).GetNPoints();
-   const int dofs1D = fes->GetFE(0)->GetOrder() + 1;
-   kernels::fem::PAMassMultAdd(dim, dofs1D, quad1D, mesh->GetNE(),
-                               maps->dofToQuad,
-                               maps->dofToQuadD,
-                               maps->quadToDof,
-                               maps->quadToDofD,
-                               op, x, y);
-=======
    mfem_error ("BilinearFormIntegrator::MultAssembled (...)\n"
                "   is not implemented for this class.");
->>>>>>> 21cdc4d8
 }
 
 void BilinearFormIntegrator::MultAssembledTranspose(Vector&, Vector&)
 {
-<<<<<<< HEAD
-   fes=f;
-   ir=i;
-}
-
-// *****************************************************************************
-void PADiffusionIntegrator::Assemble()
-{
-   const FiniteElement &fe = *(fes->GetFE(0));
-   const Mesh *mesh = fes->GetMesh();
-   const int dim = mesh->Dimension();
-   const int dims = fe.GetDim();
-   const int symmDims = (dims * (dims + 1)) / 2; // 1x1: 1, 2x2: 3, 3x3: 6
-   const int elements = fes->GetNE();
-   assert(elements==mesh->GetNE());
-   const int quadraturePoints = ir->GetNPoints();
-   const int quad1D = IntRules.Get(Geometry::SEGMENT,
-                                   ir->GetOrder()).GetNPoints();
-   const int size = symmDims * quadraturePoints * elements;
-   op.SetSize(size);
-   const kernels::geometry::Geometry *geo =
-      kernels::geometry::Geometry::Get(*fes,*ir);
-   maps = kDofQuadMaps::Get(*fes, *fes, *ir);
-   kernels::fem::PADiffusionAssemble(dim, quad1D, elements,
-                                     maps->quadWeights,
-                                     geo->J,
-                                     1.0,//COEFF
-                                     op);
-   delete geo;
-}
-
-// *****************************************************************************
-void PADiffusionIntegrator::MultAdd(Vector &x, Vector &y)
-{
-   const Mesh *mesh = fes->GetMesh();
-   const int dim = mesh->Dimension();
-   const int quad1D = IntRules.Get(Geometry::SEGMENT,
-                                   ir->GetOrder()).GetNPoints();
-   const FiniteElementSpace *f = fes;
-   const FiniteElement *fe = f->GetFE(0);
-   const int dofs1D = fe->GetOrder() + 1;
-   kernels::fem::PADiffusionMultAdd(dim, dofs1D, quad1D,
-                                    fes->GetMesh()->GetNE(),
-                                    maps->dofToQuad,
-                                    maps->dofToQuadD,
-                                    maps->quadToDof,
-                                    maps->quadToDofD,
-                                    op, x, y);
-=======
    mfem_error ("BilinearFormIntegrator::MultAssembledTranspose (...)\n"
                "   is not implemented for this class.");
->>>>>>> 21cdc4d8
 }
 
 void BilinearFormIntegrator::AssembleElementMatrix (
