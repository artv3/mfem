// Copyright (c) 2010-2020, Lawrence Livermore National Security, LLC. Produced
// at the Lawrence Livermore National Laboratory. All Rights reserved. See files
// LICENSE and NOTICE for details. LLNL-CODE-806117.
//
// This file is part of the MFEM library. For more information and source code
// availability visit https://mfem.org.
//
// MFEM is free software; you can redistribute it and/or modify it under the
// terms of the BSD-3 license. We welcome feedback and contributions, see file
// CONTRIBUTING.md for details.

#ifndef MFEM_ELEMENTTRANSFORM
#define MFEM_ELEMENTTRANSFORM

#include "../config/config.hpp"
#include "../linalg/linalg.hpp"
#include "intrules.hpp"
#include "fe.hpp"

namespace mfem
{

class ElementTransformation
{
protected:
   const IntegrationPoint *IntPoint;
   DenseMatrix dFdx, adjJ, invJ;
   DenseMatrix d2Fdx2;
   double Wght;
   int EvalState;
   enum StateMasks
   {
      JACOBIAN_MASK = 1,
      WEIGHT_MASK   = 2,
      ADJUGATE_MASK = 4,
      INVERSE_MASK  = 8,
      HESSIAN_MASK  = 16
   };
   Geometry::Type geom;
   int space_dim;

   // Evaluate the Jacobian of the transformation at the IntPoint and store it
   // in dFdx.
   virtual const DenseMatrix &EvalJacobian() = 0;
   virtual const DenseMatrix &EvalHessian() = 0;

   double EvalWeight();
   const DenseMatrix &EvalAdjugateJ();
   const DenseMatrix &EvalInverseJ();

public:
   int Attribute, ElementNo;

   ElementTransformation();

   void SetIntPoint(const IntegrationPoint *ip)
   { IntPoint = ip; EvalState = 0; }
   const IntegrationPoint &GetIntPoint() { return *IntPoint; }

   virtual void Transform(const IntegrationPoint &, Vector &) = 0;
   virtual void Transform(const IntegrationRule &, DenseMatrix &) = 0;

   /// Transform columns of 'matrix', store result in 'result'.
   virtual void Transform(const DenseMatrix &matrix, DenseMatrix &result) = 0;

   /** @brief Return the Jacobian matrix of the transformation at the currently
       set IntegrationPoint, using the method SetIntPoint(). */
   /** The dimensions of the Jacobian matrix are physical-space-dim by
       reference-space-dim. The first column contains the x derivatives of the
       transformation, the second -- the y derivatives, etc. */
   const DenseMatrix &Jacobian()
   { return (EvalState & JACOBIAN_MASK) ? dFdx : EvalJacobian(); }

   const DenseMatrix &Hessian()
   { return (EvalState & HESSIAN_MASK) ? d2Fdx2 : EvalHessian(); }

   double Weight() { return (EvalState & WEIGHT_MASK) ? Wght : EvalWeight(); }

   const DenseMatrix &AdjugateJacobian()
   { return (EvalState & ADJUGATE_MASK) ? adjJ : EvalAdjugateJ(); }

   const DenseMatrix &InverseJacobian()
   { return (EvalState & INVERSE_MASK) ? invJ : EvalInverseJ(); }

   virtual int Order() = 0;
   virtual int OrderJ() = 0;
   virtual int OrderW() = 0;
   /// Order of adj(J)^t.grad(fi)
   virtual int OrderGrad(const FiniteElement *fe) = 0;

   /// Return the Geometry::Type of the reference element.
   Geometry::Type GetGeometryType() const { return geom; }

   /// Return the dimension of the reference element.
   int GetDimension() const { return Geometry::Dimension[geom]; }

   /// Get the dimension of the target (physical) space.
   /** We support 2D meshes embedded in 3D; in this case the function will
       return "3". */
   int GetSpaceDim() const { return space_dim; }

   /** @brief Transform a point @a pt from physical space to a point @a ip in
       reference space. */
   /** Attempt to find the IntegrationPoint that is transformed into the given
       point in physical space. If the inversion fails a non-zero value is
       returned. This method is not 100 percent reliable for non-linear
       transformations. */
   virtual int TransformBack(const Vector &pt, IntegrationPoint &ip) = 0;

   // ADDED //
   virtual int TransformBack(const Vector &, IntegrationPoint &, 
<<<<<<< HEAD
   	                         IntegrationPoint &) = 0;
   // ADDED // 
=======
                             IntegrationPoint &) = 0;
   // ADDED //
>>>>>>> 01d916f3

   virtual ~ElementTransformation() { }
};


/// The inverse transformation of a given ElementTransformation.
class InverseElementTransformation
{
public:
   /// Algorithms for selecting an initial guess.
   enum InitGuessType
   {
      Center = 0, ///< Use the center of the reference element.
      ClosestPhysNode = 1, /**<
         Use the point returned by FindClosestPhysPoint() from a reference-space
         grid of type and size controlled by SetInitGuessPointsType() and
         SetInitGuessRelOrder(), respectively. */
      ClosestRefNode = 2, /**<
         Use the point returned by FindClosestRefPoint() from a reference-space
         grid of type and size controlled by SetInitGuessPointsType() and
         SetInitGuessRelOrder(), respectively. */
      GivenPoint = 3 ///< Use a specific point, set with SetInitialGuess().
   };

   /// Solution strategy.
   enum SolverType
   {
      Newton = 0, /**<
         Use Newton's algorithm, without restricting the reference-space points
         (iterates) to the reference element. */
      NewtonSegmentProject = 1, /**<
         Use Newton's algorithm, restricting the reference-space points to the
         reference element by scaling back the Newton increments, i.e.
         projecting new iterates, x_new, lying outside the element, to the
         intersection of the line segment [x_old, x_new] with the boundary. */
      NewtonElementProject = 2 /**<
         Use Newton's algorithm, restricting the reference-space points to the
         reference element by projecting new iterates, x_new, lying outside the
         element, to the point on the boundary closest (in reference-space) to
         x_new. */
   };

   /// Values returned by Transform().
   enum TransformResult
   {
      Inside  = 0, ///< The point is inside the element
      Outside = 1, ///< The point is _probably_ outside the element
      Unknown = 2  ///< The algorithm failed to determine where the point is
   };

protected:
   // Pointer to the forward transformation. Not owned.
   ElementTransformation *T;

   // Parameters of the inversion algorithms:
   const IntegrationPoint *ip0;
   int init_guess_type; // algorithm to use
   int qpts_type; // Quadrature1D type for the initial guess type
   int rel_qpts_order; // num_1D_qpts = max(trans_order+rel_qpts_order,0)+1
   int solver_type; // solution strategy to use
   int max_iter; // max. number of Newton iterations
   double ref_tol; // reference space tolerance
   double phys_rtol; // physical space tolerance (relative)
   double ip_tol; // tolerance for checking if a point is inside the ref. elem.
   int print_level;

   void NewtonPrint(int mode, double val);
   void NewtonPrintPoint(const char *prefix, const Vector &pt,
                         const char *suffix);
   int NewtonSolve(const Vector &pt, IntegrationPoint &ip);

public:
   /// Construct the InverseElementTransformation with default parameters.
   /** Some practical considerations regarding the choice of initial guess type
       and solver type:
       1. The combination of #Center and #NewtonSegmentProject provides the
          fastest way to estimate if a point lies inside an element, assuming
          that most queried elements are not very deformed, e.g. if most
          elements are convex.
       2. [Default] The combination of #Center and #NewtonElementProject
          provides a somewhat slower alternative to 1 with the benefit of being
          more reliable in the case when the query point is inside the element
          but potentially slower in the case when the query point is outside the
          element.
       3. The combination of #ClosestPhysNode and #NewtonElementProject is
          slower than 1 and 2 but much more reliable, especially in the case of
          highly distorted elements which do not have very high aspect ratios.
       4. The combination of #ClosestRefNode and #NewtonElementProject should
          generally be the most reliable, coming at a bit higher computational
          cost than 3 while performing better on distorted meshes with elements
          having high aspect ratios.
       @note None of these choices provide a guarantee that if a query point is
       inside the element then it will be found. The only guarantee is that if
       the Transform() method returns #Inside then the point lies inside the
       element up to one of the specified physical- or reference-space
       tolerances. */
   InverseElementTransformation(ElementTransformation *Trans = NULL)
      : T(Trans),
        ip0(NULL),
        init_guess_type(Center),
        qpts_type(Quadrature1D::OpenHalfUniform),
        rel_qpts_order(-1),
        solver_type(NewtonElementProject),
        max_iter(16),
        ref_tol(1e-15),
        phys_rtol(1e-15),
        ip_tol(1e-8),
        print_level(-1)
   { }

   virtual ~InverseElementTransformation() { }

   /// Set a new forward ElementTransformation, @a Trans.
   void SetTransformation(ElementTransformation &Trans) { T = &Trans; }

   /** @brief Choose how the initial guesses for subsequent calls to Transform()
       will be selected. */
   void SetInitialGuessType(InitGuessType itype) { init_guess_type = itype; }

   /** @brief Set the initial guess for subsequent calls to Transform(),
       switching to the #GivenPoint #InitGuessType at the same time. */
   void SetInitialGuess(const IntegrationPoint &init_ip)
   { ip0 = &init_ip; SetInitialGuessType(GivenPoint); }

   /// Set the Quadrature1D type used for the `Closest*` initial guess types.
   void SetInitGuessPointsType(int q_type) { qpts_type = q_type; }

   /// Set the relative order used for the `Closest*` initial guess types.
   /** The number of points in each spatial direction is given by the formula
       max(trans_order+order,0)+1, where trans_order is the order of the current
       ElementTransformation. */
   void SetInitGuessRelOrder(int order) { rel_qpts_order = order; }

   /** @brief Specify which algorithm to use for solving the transformation
       equation, i.e. when calling the Transform() method. */
   void SetSolverType(SolverType stype) { solver_type = stype; }

   /// Set the maximum number of iterations when solving for a reference point.
   void SetMaxIter(int max_it) { max_iter = max_it; }

   /// Set the reference-space convergence tolerance.
   void SetReferenceTol(double ref_sp_tol) { ref_tol = ref_sp_tol; }

   /// Set the relative physical-space convergence tolerance.
   void SetPhysicalRelTol(double phys_rel_tol) { phys_rtol = phys_rel_tol; }

   /** @brief Set the tolerance used to determine if a point lies inside or
       outside of the reference element. */
   /** This tolerance is used only with the pure #Newton solver. */
   void SetElementTol(double el_tol) { ip_tol = el_tol; }

   /// Set the desired print level, useful for debugging.
   /** The valid options are: -1 - never print (default); 0 - print only errors;
       1 - print the first and last last iterations; 2 - print every iteration;
       and 3 - print every iteration including point coordinates. */
   void SetPrintLevel(int pr_level) { print_level = pr_level; }

   /** @brief Find the IntegrationPoint mapped closest to @a pt. */
   /** This function uses the given IntegrationRule, @a ir, maps its points to
       physical space and finds the one that is closest to the point @a pt.

       @param pt  The query point.
       @param ir  The IntegrationRule, i.e. the set of reference points to map
                  to physical space and check.
       @return The index of the IntegrationPoint in @a ir whose mapped point is
               closest to @a pt.
       @see FindClosestRefPoint(). */
   int FindClosestPhysPoint(const Vector& pt, const IntegrationRule &ir);

   /** @brief Find the IntegrationPoint mapped closest to @a pt, using a norm
       that approximates the (unknown) distance in reference coordinates. */
   /** @see FindClosestPhysPoint(). */
   int FindClosestRefPoint(const Vector& pt, const IntegrationRule &ir);

   /** @brief Given a point, @a pt, in physical space, find its reference
       coordinates, @a ip.

       @returns A value of type #TransformResult. */
   virtual int Transform(const Vector &pt, IntegrationPoint &ip);
};


class IsoparametricTransformation : public ElementTransformation
{
private:
   DenseMatrix dshape,d2shape;
   Vector shape;

   const FiniteElement *FElem;
   DenseMatrix PointMat; // dim x dof

   // Evaluate the Jacobian of the transformation at the IntPoint and store it
   // in dFdx.
   virtual const DenseMatrix &EvalJacobian();
   // Evaluate the Hessian of the transformation at the IntPoint and store it
   // in d2Fdx2.
   virtual const DenseMatrix &EvalHessian();
public:
   void SetFE(const FiniteElement *FE) { FElem = FE; geom = FE->GetGeomType(); }
   const FiniteElement* GetFE() const { return FElem; }

   /** @brief Read and write access to the underlying point matrix describing
       the transformation. */
   /** The dimensions of the matrix are space-dim x dof. The transformation is
       defined as

           x=F(xh)=P.phi(xh),

       where xh (x hat) is the reference point, x is the corresponding physical
       point, P is the point matrix, and phi(xh) is the column-vector of all
       basis functions evaluated at xh. The columns of P represent the control
       points in physical space defining the transformation. */
   DenseMatrix &GetPointMat() { return PointMat; }
   void FinalizeTransformation() { space_dim = PointMat.Height(); }

   void SetIdentityTransformation(Geometry::Type GeomType);

   virtual void Transform(const IntegrationPoint &, Vector &);
   virtual void Transform(const IntegrationRule &, DenseMatrix &);
   virtual void Transform(const DenseMatrix &matrix, DenseMatrix &result);

   virtual int Order() { return FElem->GetOrder(); }
   virtual int OrderJ();
   virtual int OrderW();
   virtual int OrderGrad(const FiniteElement *fe);

   virtual int TransformBack(const Vector &pt, IntegrationPoint &ip)
   {
      InverseElementTransformation inv_tr(this);
      return inv_tr.Transform(pt, ip);
   }

<<<<<<< HEAD
   // ADDED //  
   virtual int TransformBack(const Vector &pt, IntegrationPoint &ip,
   	                         IntegrationPoint &xip);
=======
   // ADDED //
   virtual int TransformBack(const Vector &pt, IntegrationPoint &ip,
                             IntegrationPoint &xip);
   // ADDED //
>>>>>>> 01d916f3

   virtual ~IsoparametricTransformation() { }
};

class IntegrationPointTransformation
{
public:
   IsoparametricTransformation Transf;
   void Transform (const IntegrationPoint &, IntegrationPoint &);
   void Transform (const IntegrationRule  &, IntegrationRule  &);
};

class FaceElementTransformations
{
public:
   int Elem1No, Elem2No, FaceGeom;
   ElementTransformation *Elem1, *Elem2, *Face;
   IntegrationPointTransformation Loc1, Loc2;
};

/*                 Elem1(Loc1(x)) = Face(x) = Elem2(Loc2(x))


                                Physical Space

               *--------*             ^            *--------*
    Elem1No   /        / \           / \          / \        \   Elem2No
             /        /   \         /   \        /   \        \
            /        /  n  \       /     \      /     \        \
           *--------*   ==> *     (       )    *       *--------*
            \        \     /       \     /      \     /        /
             \        \   /         \   /        \   /        /
              \        \ /           \ /          \ /        /
               *--------*             v            *--------*

              ^                                              ^
              |                       ^                      |
        Elem1 |                       |                      | Elem2
              |                       | Face                 |
                                      |
        *--------*                                          *--------*
       /        /|                                         /        /|
    1 *--------* |              1 *--------*            1 *--------* |
      |        | |     Loc1       |        |     Loc2     |        | |
      |        | *    <-----      |    x   |    ----->    |        | *
      |        |/                 |        |              |        |/
      *--------*                  *--------*              *--------*
     0         1                 0         1             0         1

                               Reference Space
*/

}

#endif<|MERGE_RESOLUTION|>--- conflicted
+++ resolved
@@ -109,13 +109,8 @@
 
    // ADDED //
    virtual int TransformBack(const Vector &, IntegrationPoint &, 
-<<<<<<< HEAD
-   	                         IntegrationPoint &) = 0;
-   // ADDED // 
-=======
                              IntegrationPoint &) = 0;
    // ADDED //
->>>>>>> 01d916f3
 
    virtual ~ElementTransformation() { }
 };
@@ -342,22 +337,16 @@
    virtual int OrderW();
    virtual int OrderGrad(const FiniteElement *fe);
 
-   virtual int TransformBack(const Vector &pt, IntegrationPoint &ip)
+   virtual int TransformBack(const Vector & v, IntegrationPoint & ip)
    {
       InverseElementTransformation inv_tr(this);
-      return inv_tr.Transform(pt, ip);
+      return inv_tr.Transform(v, ip);
    }
 
-<<<<<<< HEAD
-   // ADDED //  
-   virtual int TransformBack(const Vector &pt, IntegrationPoint &ip,
-   	                         IntegrationPoint &xip);
-=======
    // ADDED //
    virtual int TransformBack(const Vector &pt, IntegrationPoint &ip,
                              IntegrationPoint &xip);
    // ADDED //
->>>>>>> 01d916f3
 
    virtual ~IsoparametricTransformation() { }
 };
