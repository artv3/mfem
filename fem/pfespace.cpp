// Copyright (c) 2010, Lawrence Livermore National Security, LLC. Produced at
// the Lawrence Livermore National Laboratory. LLNL-CODE-443211. All Rights
// reserved. See file COPYRIGHT for details.
//
// This file is part of the MFEM library. For more information and source code
// availability see http://mfem.org.
//
// MFEM is free software; you can redistribute it and/or modify it under the
// terms of the GNU Lesser General Public License (as published by the Free
// Software Foundation) version 2.1 dated February 1999.

#include "../config/config.hpp"

#ifdef MFEM_USE_MPI

#include "pfespace.hpp"
#include "../general/forall.hpp"
#include "../general/sort_pairs.hpp"
#include "../mesh/mesh_headers.hpp"
#include "../general/binaryio.hpp"

#include <climits> // INT_MAX
#include <limits>
#include <list>

namespace mfem
{

ParFiniteElementSpace::ParFiniteElementSpace(
   const ParFiniteElementSpace &orig, ParMesh *pmesh,
   const FiniteElementCollection *fec)
   : FiniteElementSpace(orig, pmesh, fec)
{
   ParInit(pmesh ? pmesh : orig.pmesh);
}

ParFiniteElementSpace::ParFiniteElementSpace(
   const FiniteElementSpace &orig, ParMesh &pmesh,
   const FiniteElementCollection *fec)
   : FiniteElementSpace(orig, &pmesh, fec)
{
   ParInit(&pmesh);
}

ParFiniteElementSpace::ParFiniteElementSpace(
   ParMesh *pm, const FiniteElementSpace *global_fes, const int *partitioning,
   const FiniteElementCollection *f)
   : FiniteElementSpace(pm, MakeLocalNURBSext(global_fes->GetNURBSext(),
                                              pm->NURBSext),
                        f ? f : global_fes->FEColl(),
                        global_fes->GetVDim(), global_fes->GetOrdering())
{
   ParInit(pm);
   // For NURBS spaces, the variable-order data is contained in the
   // NURBSExtension of 'global_fes' and inside the ParNURBSExtension of 'pm'.

   // TODO: when general variable-order support is added, copy the local portion
   // of the variable-order data from 'global_fes' to 'this'.
}

ParFiniteElementSpace::ParFiniteElementSpace(
   ParMesh *pm, const FiniteElementCollection *f, int dim, int ordering)
   : FiniteElementSpace(pm, f, dim, ordering)
{
   ParInit(pm);
}

ParFiniteElementSpace::ParFiniteElementSpace(
   ParMesh *pm, NURBSExtension *ext, const FiniteElementCollection *f,
   int dim, int ordering)
   : FiniteElementSpace(pm, ext, f, dim, ordering)
{
   ParInit(pm);
}

// static method
ParNURBSExtension *ParFiniteElementSpace::MakeLocalNURBSext(
   const NURBSExtension *globNURBSext, const NURBSExtension *parNURBSext)
{
   if (globNURBSext == NULL) { return NULL; }
   const ParNURBSExtension *pNURBSext =
      dynamic_cast<const ParNURBSExtension*>(parNURBSext);
   MFEM_ASSERT(pNURBSext, "need a ParNURBSExtension");
   // make a copy of globNURBSext:
   NURBSExtension *tmp_globNURBSext = new NURBSExtension(*globNURBSext);
   // tmp_globNURBSext will be deleted by the following ParNURBSExtension ctor:
   return new ParNURBSExtension(tmp_globNURBSext, pNURBSext);
}

void ParFiniteElementSpace::ParInit(ParMesh *pm)
{
   pmesh = pm;
   pncmesh = pm->pncmesh;

   MyComm = pmesh->GetComm();
   NRanks = pmesh->GetNRanks();
   MyRank = pmesh->GetMyRank();

   gcomm = NULL;

   P = NULL;
   Pconf = NULL;
   R = NULL;

   num_face_nbr_dofs = -1;

   if (NURBSext && !pNURBSext())
   {
      // This is necessary in some cases: e.g. when the FiniteElementSpace
      // constructor creates a serial NURBSExtension of higher order than the
      // mesh NURBSExtension.
      MFEM_ASSERT(own_ext, "internal error");

      ParNURBSExtension *pNe = new ParNURBSExtension(
         NURBSext, dynamic_cast<ParNURBSExtension *>(pmesh->NURBSext));
      // serial NURBSext is destroyed by the above constructor
      NURBSext = pNe;
      UpdateNURBS();
   }

   Construct(); // parallel version of Construct().

   // Apply the ldof_signs to the elem_dof Table
   if (Conforming() && !NURBSext)
   {
      ApplyLDofSigns(*elem_dof);
   }
}

void ParFiniteElementSpace::Construct()
{
   if (NURBSext)
   {
      ConstructTrueNURBSDofs();
      GenerateGlobalOffsets();
   }
   else if (Conforming())
   {
      ConstructTrueDofs();
      GenerateGlobalOffsets();
   }
   else // Nonconforming()
   {
      // Initialize 'gcomm' for the cut (aka "partially conforming") space.
      // In the process, the array 'ldof_ltdof' is also initialized (for the cut
      // space) and used; however, it will be overwritten below with the real
      // true dofs. Also, 'ldof_sign' and 'ldof_group' are constructed for the
      // cut space.
      ConstructTrueDofs();

      // calculate number of ghost DOFs
      ngvdofs = pncmesh->GetNGhostVertices()
                * fec->DofForGeometry(Geometry::POINT);

      ngedofs = ngfdofs = 0;
      if (pmesh->Dimension() > 1)
      {
         ngedofs = pncmesh->GetNGhostEdges()
                   * fec->DofForGeometry(Geometry::SEGMENT);
      }
      if (pmesh->Dimension() > 2)
      {
         ngfdofs = pncmesh->GetNGhostFaces()
                   * fec->DofForGeometry(pncmesh->GetGhostFaceGeometry(0));
      }

      // total number of ghost DOFs. Ghost DOFs start at index 'ndofs', i.e.,
      // after all regular DOFs
      ngdofs = ngvdofs + ngedofs + ngfdofs;

      // get P and R matrices, initialize DOF offsets, etc. NOTE: in the NC
      // case this needs to be done here to get the number of true DOFs
      ltdof_size = BuildParallelConformingInterpolation(
                      &P, &R, dof_offsets, tdof_offsets, &ldof_ltdof, false);

      // TODO future: split BuildParallelConformingInterpolation into two parts
      // to overlap its communication with processing between this constructor
      // and the point where the P matrix is actually needed.
   }
}

void ParFiniteElementSpace::PrintPartitionStats()
{
   long ltdofs = ltdof_size;
   long min_ltdofs, max_ltdofs, sum_ltdofs;

   MPI_Reduce(&ltdofs, &min_ltdofs, 1, MPI_LONG, MPI_MIN, 0, MyComm);
   MPI_Reduce(&ltdofs, &max_ltdofs, 1, MPI_LONG, MPI_MAX, 0, MyComm);
   MPI_Reduce(&ltdofs, &sum_ltdofs, 1, MPI_LONG, MPI_SUM, 0, MyComm);

   if (MyRank == 0)
   {
      double avg = double(sum_ltdofs) / NRanks;
      mfem::out << "True DOF partitioning: min " << min_ltdofs
                << ", avg " << std::fixed << std::setprecision(1) << avg
                << ", max " << max_ltdofs
                << ", (max-avg)/avg " << 100.0*(max_ltdofs - avg)/avg
                << "%" << std::endl;
   }

   if (NRanks <= 32)
   {
      if (MyRank == 0)
      {
         mfem::out << "True DOFs by rank: " << ltdofs;
         for (int i = 1; i < NRanks; i++)
         {
            MPI_Status status;
            MPI_Recv(&ltdofs, 1, MPI_LONG, i, 123, MyComm, &status);
            mfem::out << " " << ltdofs;
         }
         mfem::out << "\n";
      }
      else
      {
         MPI_Send(&ltdofs, 1, MPI_LONG, 0, 123, MyComm);
      }
   }
}

void ParFiniteElementSpace::GetGroupComm(
   GroupCommunicator &gc, int ldof_type, Array<int> *ldof_sign)
{
   int gr;
   int ng = pmesh->GetNGroups();
   int nvd, ned, ntd = 0, nqd = 0;
   Array<int> dofs;

   int group_ldof_counter;
   Table &group_ldof = gc.GroupLDofTable();

   nvd = fec->DofForGeometry(Geometry::POINT);
   ned = fec->DofForGeometry(Geometry::SEGMENT);

   if (fdofs)
   {
      if (mesh->HasGeometry(Geometry::TRIANGLE))
      {
         ntd = fec->DofForGeometry(Geometry::TRIANGLE);
      }
      if (mesh->HasGeometry(Geometry::SQUARE))
      {
         nqd = fec->DofForGeometry(Geometry::SQUARE);
      }
   }

   if (ldof_sign)
   {
      ldof_sign->SetSize(GetNDofs());
      *ldof_sign = 1;
   }

   // count the number of ldofs in all groups (excluding the local group 0)
   group_ldof_counter = 0;
   for (gr = 1; gr < ng; gr++)
   {
      group_ldof_counter += nvd * pmesh->GroupNVertices(gr);
      group_ldof_counter += ned * pmesh->GroupNEdges(gr);
      group_ldof_counter += ntd * pmesh->GroupNTriangles(gr);
      group_ldof_counter += nqd * pmesh->GroupNQuadrilaterals(gr);
   }
   if (ldof_type)
   {
      group_ldof_counter *= vdim;
   }
   // allocate the I and J arrays in group_ldof
   group_ldof.SetDims(ng, group_ldof_counter);

   // build the full group_ldof table
   group_ldof_counter = 0;
   group_ldof.GetI()[0] = group_ldof.GetI()[1] = 0;
   for (gr = 1; gr < ng; gr++)
   {
      int j, k, l, m, o, nv, ne, nt, nq;
      const int *ind;

      nv = pmesh->GroupNVertices(gr);
      ne = pmesh->GroupNEdges(gr);
      nt = pmesh->GroupNTriangles(gr);
      nq = pmesh->GroupNQuadrilaterals(gr);

      // vertices
      if (nvd > 0)
      {
         for (j = 0; j < nv; j++)
         {
            k = pmesh->GroupVertex(gr, j);

            dofs.SetSize(nvd);
            m = nvd * k;
            for (l = 0; l < nvd; l++, m++)
            {
               dofs[l] = m;
            }

            if (ldof_type)
            {
               DofsToVDofs(dofs);
            }

            for (l = 0; l < dofs.Size(); l++)
            {
               group_ldof.GetJ()[group_ldof_counter++] = dofs[l];
            }
         }
      }

      // edges
      if (ned > 0)
      {
         for (j = 0; j < ne; j++)
         {
            pmesh->GroupEdge(gr, j, k, o);

            dofs.SetSize(ned);
            m = nvdofs+k*ned;
            ind = fec->DofOrderForOrientation(Geometry::SEGMENT, o);
            for (l = 0; l < ned; l++)
            {
               if (ind[l] < 0)
               {
                  dofs[l] = m + (-1-ind[l]);
                  if (ldof_sign)
                  {
                     (*ldof_sign)[dofs[l]] = -1;
                  }
               }
               else
               {
                  dofs[l] = m + ind[l];
               }
            }

            if (ldof_type)
            {
               DofsToVDofs(dofs);
            }

            for (l = 0; l < dofs.Size(); l++)
            {
               group_ldof.GetJ()[group_ldof_counter++] = dofs[l];
            }
         }
      }

      // triangles
      if (ntd > 0)
      {
         for (j = 0; j < nt; j++)
         {
            pmesh->GroupTriangle(gr, j, k, o);

            dofs.SetSize(ntd);
            m = nvdofs+nedofs+fdofs[k];
            ind = fec->DofOrderForOrientation(Geometry::TRIANGLE, o);
            for (l = 0; l < ntd; l++)
            {
               if (ind[l] < 0)
               {
                  dofs[l] = m + (-1-ind[l]);
                  if (ldof_sign)
                  {
                     (*ldof_sign)[dofs[l]] = -1;
                  }
               }
               else
               {
                  dofs[l] = m + ind[l];
               }
            }

            if (ldof_type)
            {
               DofsToVDofs(dofs);
            }

            for (l = 0; l < dofs.Size(); l++)
            {
               group_ldof.GetJ()[group_ldof_counter++] = dofs[l];
            }
         }
      }

      // quadrilaterals
      if (nqd > 0)
      {
         for (j = 0; j < nq; j++)
         {
            pmesh->GroupQuadrilateral(gr, j, k, o);

            dofs.SetSize(nqd);
            m = nvdofs+nedofs+fdofs[k];
            ind = fec->DofOrderForOrientation(Geometry::SQUARE, o);
            for (l = 0; l < nqd; l++)
            {
               if (ind[l] < 0)
               {
                  dofs[l] = m + (-1-ind[l]);
                  if (ldof_sign)
                  {
                     (*ldof_sign)[dofs[l]] = -1;
                  }
               }
               else
               {
                  dofs[l] = m + ind[l];
               }
            }

            if (ldof_type)
            {
               DofsToVDofs(dofs);
            }

            for (l = 0; l < dofs.Size(); l++)
            {
               group_ldof.GetJ()[group_ldof_counter++] = dofs[l];
            }
         }
      }

      group_ldof.GetI()[gr+1] = group_ldof_counter;
   }

   gc.Finalize();
}

void ParFiniteElementSpace::ApplyLDofSigns(Array<int> &dofs) const
{
   MFEM_ASSERT(Conforming(), "wrong code path");

   for (int i = 0; i < dofs.Size(); i++)
   {
      if (dofs[i] < 0)
      {
         if (ldof_sign[-1-dofs[i]] < 0)
         {
            dofs[i] = -1-dofs[i];
         }
      }
      else
      {
         if (ldof_sign[dofs[i]] < 0)
         {
            dofs[i] = -1-dofs[i];
         }
      }
   }
}

void ParFiniteElementSpace::ApplyLDofSigns(Table &el_dof) const
{
   Array<int> all_dofs(el_dof.GetJ(), el_dof.Size_of_connections());
   ApplyLDofSigns(all_dofs);
}

void ParFiniteElementSpace::GetElementDofs(int i, Array<int> &dofs) const
{
   if (elem_dof)
   {
      elem_dof->GetRow(i, dofs);
      return;
   }
   FiniteElementSpace::GetElementDofs(i, dofs);
   if (Conforming())
   {
      ApplyLDofSigns(dofs);
   }
}

void ParFiniteElementSpace::GetBdrElementDofs(int i, Array<int> &dofs) const
{
   if (bdrElem_dof)
   {
      bdrElem_dof->GetRow(i, dofs);
      return;
   }
   FiniteElementSpace::GetBdrElementDofs(i, dofs);
   if (Conforming())
   {
      ApplyLDofSigns(dofs);
   }
}

void ParFiniteElementSpace::GetFaceDofs(int i, Array<int> &dofs) const
{
   FiniteElementSpace::GetFaceDofs(i, dofs);
   if (Conforming())
   {
      ApplyLDofSigns(dofs);
   }
}

void ParFiniteElementSpace::GetSharedEdgeDofs(
   int group, int ei, Array<int> &dofs) const
{
   int l_edge, ori;
   MFEM_ASSERT(0 <= ei && ei < pmesh->GroupNEdges(group), "invalid edge index");
   pmesh->GroupEdge(group, ei, l_edge, ori);
   if (ori > 0) // ori = +1 or -1
   {
      GetEdgeDofs(l_edge, dofs);
   }
   else
   {
      Array<int> rdofs;
      fec->SubDofOrder(Geometry::SEGMENT, 1, 1, dofs);
      GetEdgeDofs(l_edge, rdofs);
      for (int i = 0; i < dofs.Size(); i++)
      {
         const int di = dofs[i];
         dofs[i] = (di >= 0) ? rdofs[di] : -1-rdofs[-1-di];
      }
   }
}

void ParFiniteElementSpace::GetSharedTriangleDofs(
   int group, int fi, Array<int> &dofs) const
{
   int l_face, ori;
   MFEM_ASSERT(0 <= fi && fi < pmesh->GroupNTriangles(group),
               "invalid triangular face index");
   pmesh->GroupTriangle(group, fi, l_face, ori);
   if (ori == 0)
   {
      GetFaceDofs(l_face, dofs);
   }
   else
   {
      Array<int> rdofs;
      fec->SubDofOrder(Geometry::TRIANGLE, 2, ori, dofs);
      GetFaceDofs(l_face, rdofs);
      for (int i = 0; i < dofs.Size(); i++)
      {
         const int di = dofs[i];
         dofs[i] = (di >= 0) ? rdofs[di] : -1-rdofs[-1-di];
      }
   }
}

void ParFiniteElementSpace::GetSharedQuadrilateralDofs(
   int group, int fi, Array<int> &dofs) const
{
   int l_face, ori;
   MFEM_ASSERT(0 <= fi && fi < pmesh->GroupNQuadrilaterals(group),
               "invalid quadrilateral face index");
   pmesh->GroupQuadrilateral(group, fi, l_face, ori);
   if (ori == 0)
   {
      GetFaceDofs(l_face, dofs);
   }
   else
   {
      Array<int> rdofs;
      fec->SubDofOrder(Geometry::SQUARE, 2, ori, dofs);
      GetFaceDofs(l_face, rdofs);
      for (int i = 0; i < dofs.Size(); i++)
      {
         const int di = dofs[i];
         dofs[i] = (di >= 0) ? rdofs[di] : -1-rdofs[-1-di];
      }
   }
}

void ParFiniteElementSpace::GenerateGlobalOffsets() const
{
   MFEM_ASSERT(Conforming(), "wrong code path");

   HYPRE_Int ldof[2];
   Array<HYPRE_Int> *offsets[2] = { &dof_offsets, &tdof_offsets };

   ldof[0] = GetVSize();
   ldof[1] = TrueVSize();

   pmesh->GenerateOffsets(2, ldof, offsets);

   if (HYPRE_AssumedPartitionCheck())
   {
      // communicate the neighbor offsets in tdof_nb_offsets
      GroupTopology &gt = GetGroupTopo();
      int nsize = gt.GetNumNeighbors()-1;
      MPI_Request *requests = new MPI_Request[2*nsize];
      MPI_Status  *statuses = new MPI_Status[2*nsize];
      tdof_nb_offsets.SetSize(nsize+1);
      tdof_nb_offsets[0] = tdof_offsets[0];

      // send and receive neighbors' local tdof offsets
      int request_counter = 0;
      for (int i = 1; i <= nsize; i++)
      {
         MPI_Irecv(&tdof_nb_offsets[i], 1, HYPRE_MPI_INT,
                   gt.GetNeighborRank(i), 5365, MyComm,
                   &requests[request_counter++]);
      }
      for (int i = 1; i <= nsize; i++)
      {
         MPI_Isend(&tdof_nb_offsets[0], 1, HYPRE_MPI_INT,
                   gt.GetNeighborRank(i), 5365, MyComm,
                   &requests[request_counter++]);
      }
      MPI_Waitall(request_counter, requests, statuses);

      delete [] statuses;
      delete [] requests;
   }
}

void ParFiniteElementSpace::Build_Dof_TrueDof_Matrix() const // matrix P
{
   MFEM_ASSERT(Conforming(), "wrong code path");

   if (P) { return; }

   int ldof  = GetVSize();
   int ltdof = TrueVSize();

   HYPRE_Int *i_diag = new HYPRE_Int[ldof+1];
   HYPRE_Int *j_diag = new HYPRE_Int[ltdof];
   int diag_counter;

   HYPRE_Int *i_offd = new HYPRE_Int[ldof+1];
   HYPRE_Int *j_offd = new HYPRE_Int[ldof-ltdof];
   int offd_counter;

   HYPRE_Int *cmap   = new HYPRE_Int[ldof-ltdof];

   HYPRE_Int *col_starts = GetTrueDofOffsets();
   HYPRE_Int *row_starts = GetDofOffsets();

   Array<Pair<HYPRE_Int, int> > cmap_j_offd(ldof-ltdof);

   i_diag[0] = i_offd[0] = 0;
   diag_counter = offd_counter = 0;
   for (int i = 0; i < ldof; i++)
   {
      int ltdof = GetLocalTDofNumber(i);
      if (ltdof >= 0)
      {
         j_diag[diag_counter++] = ltdof;
      }
      else
      {
         cmap_j_offd[offd_counter].one = GetGlobalTDofNumber(i);
         cmap_j_offd[offd_counter].two = offd_counter;
         offd_counter++;
      }
      i_diag[i+1] = diag_counter;
      i_offd[i+1] = offd_counter;
   }

   SortPairs<HYPRE_Int, int>(cmap_j_offd, offd_counter);

   for (int i = 0; i < offd_counter; i++)
   {
      cmap[i] = cmap_j_offd[i].one;
      j_offd[cmap_j_offd[i].two] = i;
   }

   P = new HypreParMatrix(MyComm, MyRank, NRanks, row_starts, col_starts,
                          i_diag, j_diag, i_offd, j_offd, cmap, offd_counter);

   SparseMatrix Pdiag;
   P->GetDiag(Pdiag);
   R = Transpose(Pdiag);
}

HypreParMatrix *ParFiniteElementSpace::GetPartialConformingInterpolation()
{
   HypreParMatrix *P_pc;
   Array<HYPRE_Int> P_pc_row_starts, P_pc_col_starts;
   BuildParallelConformingInterpolation(&P_pc, NULL, P_pc_row_starts,
                                        P_pc_col_starts, NULL, true);
   P_pc->CopyRowStarts();
   P_pc->CopyColStarts();
   return P_pc;
}

void ParFiniteElementSpace::DivideByGroupSize(double *vec)
{
   GroupTopology &gt = GetGroupTopo();
   for (int i = 0; i < ldof_group.Size(); i++)
   {
      if (gt.IAmMaster(ldof_group[i])) // we are the master
      {
         if (ldof_ltdof[i] >= 0) // see note below
         {
            vec[ldof_ltdof[i]] /= gt.GetGroupSize(ldof_group[i]);
         }
         // NOTE: in NC meshes, ldof_ltdof generated for the gtopo
         // groups by ConstructTrueDofs gets overwritten by
         // BuildParallelConformingInterpolation. Some DOFs that are
         // seen as true by the conforming code are actually slaves and
         // end up with a -1 in ldof_ltdof.
      }
   }
}

GroupCommunicator *ParFiniteElementSpace::ScalarGroupComm()
{
   GroupCommunicator *gc = new GroupCommunicator(GetGroupTopo());
   if (NURBSext)
   {
      gc->Create(pNURBSext()->ldof_group);
   }
   else
   {
      GetGroupComm(*gc, 0);
   }
   return gc;
}

void ParFiniteElementSpace::Synchronize(Array<int> &ldof_marker) const
{
   // For non-conforming mesh, synchronization is performed on the cut (aka
   // "partially conforming") space.

   MFEM_VERIFY(ldof_marker.Size() == GetVSize(), "invalid in/out array");

   // implement allreduce(|) as reduce(|) + broadcast
   gcomm->Reduce<int>(ldof_marker, GroupCommunicator::BitOR);
   gcomm->Bcast(ldof_marker);
}

void ParFiniteElementSpace::GetEssentialVDofs(const Array<int> &bdr_attr_is_ess,
                                              Array<int> &ess_dofs,
                                              int component) const
{
   FiniteElementSpace::GetEssentialVDofs(bdr_attr_is_ess, ess_dofs, component);

   if (Conforming())
   {
      // Make sure that processors without boundary elements mark
      // their boundary dofs (if they have any).
      Synchronize(ess_dofs);
   }
}

void ParFiniteElementSpace::GetEssentialTrueDofs(const Array<int>
                                                 &bdr_attr_is_ess,
                                                 Array<int> &ess_tdof_list,
                                                 int component)
{
   Array<int> ess_dofs, true_ess_dofs;

   GetEssentialVDofs(bdr_attr_is_ess, ess_dofs, component);
   GetRestrictionMatrix()->BooleanMult(ess_dofs, true_ess_dofs);
#ifdef MFEM_DEBUG
   // Verify that in boolean arithmetic: P^T ess_dofs = R ess_dofs.
   Array<int> true_ess_dofs2(true_ess_dofs.Size());
   HypreParMatrix *Pt = Dof_TrueDof_Matrix()->Transpose();
   const int *ess_dofs_data = ess_dofs.HostRead();
   Pt->BooleanMult(1, ess_dofs_data, 0, true_ess_dofs2);
   delete Pt;
   int counter = 0;
   const int *ted = true_ess_dofs.HostRead();
   for (int i = 0; i < true_ess_dofs.Size(); i++)
   {
      if (bool(ted[i]) != bool(true_ess_dofs2[i])) { counter++; }
   }
   MFEM_VERIFY(counter == 0, "internal MFEM error: counter = " << counter);
#endif
   MarkerToList(true_ess_dofs, ess_tdof_list);
}

int ParFiniteElementSpace::GetLocalTDofNumber(int ldof) const
{
   if (Nonconforming())
   {
      Dof_TrueDof_Matrix(); // inline method

      return ldof_ltdof[ldof]; // NOTE: contains -1 for slaves/DOFs we don't own
   }
   else
   {
      if (GetGroupTopo().IAmMaster(ldof_group[ldof]))
      {
         return ldof_ltdof[ldof];
      }
      else
      {
         return -1;
      }
   }
}

HYPRE_Int ParFiniteElementSpace::GetGlobalTDofNumber(int ldof) const
{
   if (Nonconforming())
   {
      MFEM_VERIFY(ldof_ltdof[ldof] >= 0, "ldof " << ldof << " not a true DOF.");

      return GetMyTDofOffset() + ldof_ltdof[ldof];
   }
   else
   {
      if (HYPRE_AssumedPartitionCheck())
      {
         return ldof_ltdof[ldof] +
                tdof_nb_offsets[GetGroupTopo().GetGroupMaster(ldof_group[ldof])];
      }
      else
      {
         return ldof_ltdof[ldof] +
                tdof_offsets[GetGroupTopo().GetGroupMasterRank(ldof_group[ldof])];
      }
   }
}

HYPRE_Int ParFiniteElementSpace::GetGlobalScalarTDofNumber(int sldof)
{
   if (Nonconforming())
   {
      MFEM_ABORT("Not implemented for NC mesh.");
   }

   if (HYPRE_AssumedPartitionCheck())
   {
      if (ordering == Ordering::byNODES)
      {
         return ldof_ltdof[sldof] +
                tdof_nb_offsets[GetGroupTopo().GetGroupMaster(
                                   ldof_group[sldof])] / vdim;
      }
      else
      {
         return (ldof_ltdof[sldof*vdim] +
                 tdof_nb_offsets[GetGroupTopo().GetGroupMaster(
                                    ldof_group[sldof*vdim])]) / vdim;
      }
   }

   if (ordering == Ordering::byNODES)
   {
      return ldof_ltdof[sldof] +
             tdof_offsets[GetGroupTopo().GetGroupMasterRank(
                             ldof_group[sldof])] / vdim;
   }
   else
   {
      return (ldof_ltdof[sldof*vdim] +
              tdof_offsets[GetGroupTopo().GetGroupMasterRank(
                              ldof_group[sldof*vdim])]) / vdim;
   }
}

HYPRE_Int ParFiniteElementSpace::GetMyDofOffset() const
{
   return HYPRE_AssumedPartitionCheck() ? dof_offsets[0] : dof_offsets[MyRank];
}

HYPRE_Int ParFiniteElementSpace::GetMyTDofOffset() const
{
   return HYPRE_AssumedPartitionCheck()? tdof_offsets[0] : tdof_offsets[MyRank];
}

const Operator *ParFiniteElementSpace::GetProlongationMatrix() const
{
   if (Conforming())
   {
      if (!Pconf)
      {
         if (!Device::Allows(Backend::CUDA))
         {
            Pconf = new ConformingProlongationOperator(*this);
         }
         else
         {
            if (NRanks > 1)
            {
               Pconf = new DeviceConformingProlongationOperator(*this);
            }
         }
      }
      return Pconf;
   }
   else
   {
      return Dof_TrueDof_Matrix();
   }
}

void ParFiniteElementSpace::ExchangeFaceNbrData()
{
   if (num_face_nbr_dofs >= 0) { return; }

   pmesh->ExchangeFaceNbrData();

   int num_face_nbrs = pmesh->GetNFaceNeighbors();

   if (num_face_nbrs == 0)
   {
      num_face_nbr_dofs = 0;
      return;
   }

   MPI_Request *requests = new MPI_Request[2*num_face_nbrs];
   MPI_Request *send_requests = requests;
   MPI_Request *recv_requests = requests + num_face_nbrs;
   MPI_Status  *statuses = new MPI_Status[num_face_nbrs];

   Array<int> ldofs;
   Array<int> ldof_marker(GetVSize());
   ldof_marker = -1;

   Table send_nbr_elem_dof;

   send_nbr_elem_dof.MakeI(pmesh->send_face_nbr_elements.Size_of_connections());
   send_face_nbr_ldof.MakeI(num_face_nbrs);
   face_nbr_ldof.MakeI(num_face_nbrs);
   int *send_el_off = pmesh->send_face_nbr_elements.GetI();
   int *recv_el_off = pmesh->face_nbr_elements_offset;
   for (int fn = 0; fn < num_face_nbrs; fn++)
   {
      int *my_elems = pmesh->send_face_nbr_elements.GetRow(fn);
      int  num_my_elems = pmesh->send_face_nbr_elements.RowSize(fn);

      for (int i = 0; i < num_my_elems; i++)
      {
         GetElementVDofs(my_elems[i], ldofs);
         for (int j = 0; j < ldofs.Size(); j++)
         {
            int ldof = (ldofs[j] >= 0 ? ldofs[j] : -1-ldofs[j]);

            if (ldof_marker[ldof] != fn)
            {
               ldof_marker[ldof] = fn;
               send_face_nbr_ldof.AddAColumnInRow(fn);
            }
         }
         send_nbr_elem_dof.AddColumnsInRow(send_el_off[fn] + i, ldofs.Size());
      }

      int nbr_rank = pmesh->GetFaceNbrRank(fn);
      int tag = 0;
      MPI_Isend(&send_face_nbr_ldof.GetI()[fn], 1, MPI_INT, nbr_rank, tag,
                MyComm, &send_requests[fn]);

      MPI_Irecv(&face_nbr_ldof.GetI()[fn], 1, MPI_INT, nbr_rank, tag,
                MyComm, &recv_requests[fn]);
   }

   MPI_Waitall(num_face_nbrs, recv_requests, statuses);
   face_nbr_ldof.MakeJ();

   num_face_nbr_dofs = face_nbr_ldof.Size_of_connections();

   MPI_Waitall(num_face_nbrs, send_requests, statuses);
   send_face_nbr_ldof.MakeJ();

   // send/receive the I arrays of send_nbr_elem_dof/face_nbr_element_dof,
   // respectively (they contain the number of dofs for each face-neighbor
   // element)
   face_nbr_element_dof.MakeI(recv_el_off[num_face_nbrs]);

   int *send_I = send_nbr_elem_dof.GetI();
   int *recv_I = face_nbr_element_dof.GetI();
   for (int fn = 0; fn < num_face_nbrs; fn++)
   {
      int nbr_rank = pmesh->GetFaceNbrRank(fn);
      int tag = 0;
      MPI_Isend(send_I + send_el_off[fn], send_el_off[fn+1] - send_el_off[fn],
                MPI_INT, nbr_rank, tag, MyComm, &send_requests[fn]);

      MPI_Irecv(recv_I + recv_el_off[fn], recv_el_off[fn+1] - recv_el_off[fn],
                MPI_INT, nbr_rank, tag, MyComm, &recv_requests[fn]);
   }

   MPI_Waitall(num_face_nbrs, send_requests, statuses);
   send_nbr_elem_dof.MakeJ();

   ldof_marker = -1;

   for (int fn = 0; fn < num_face_nbrs; fn++)
   {
      int *my_elems = pmesh->send_face_nbr_elements.GetRow(fn);
      int  num_my_elems = pmesh->send_face_nbr_elements.RowSize(fn);

      for (int i = 0; i < num_my_elems; i++)
      {
         GetElementVDofs(my_elems[i], ldofs);
         for (int j = 0; j < ldofs.Size(); j++)
         {
            int ldof = (ldofs[j] >= 0 ? ldofs[j] : -1-ldofs[j]);

            if (ldof_marker[ldof] != fn)
            {
               ldof_marker[ldof] = fn;
               send_face_nbr_ldof.AddConnection(fn, ldofs[j]);
            }
         }
         send_nbr_elem_dof.AddConnections(
            send_el_off[fn] + i, ldofs, ldofs.Size());
      }
   }
   send_face_nbr_ldof.ShiftUpI();
   send_nbr_elem_dof.ShiftUpI();

   // convert the ldof indices in send_nbr_elem_dof
   int *send_J = send_nbr_elem_dof.GetJ();
   for (int fn = 0, j = 0; fn < num_face_nbrs; fn++)
   {
      int  num_ldofs = send_face_nbr_ldof.RowSize(fn);
      int *ldofs     = send_face_nbr_ldof.GetRow(fn);
      int  j_end     = send_I[send_el_off[fn+1]];

      for (int i = 0; i < num_ldofs; i++)
      {
         int ldof = (ldofs[i] >= 0 ? ldofs[i] : -1-ldofs[i]);
         ldof_marker[ldof] = i;
      }

      for ( ; j < j_end; j++)
      {
         int ldof = (send_J[j] >= 0 ? send_J[j] : -1-send_J[j]);
         send_J[j] = (send_J[j] >= 0 ? ldof_marker[ldof] : -1-ldof_marker[ldof]);
      }
   }

   MPI_Waitall(num_face_nbrs, recv_requests, statuses);
   face_nbr_element_dof.MakeJ();

   // send/receive the J arrays of send_nbr_elem_dof/face_nbr_element_dof,
   // respectively (they contain the element dofs in enumeration local for
   // the face-neighbor pair)
   int *recv_J = face_nbr_element_dof.GetJ();
   for (int fn = 0; fn < num_face_nbrs; fn++)
   {
      int nbr_rank = pmesh->GetFaceNbrRank(fn);
      int tag = 0;

      MPI_Isend(send_J + send_I[send_el_off[fn]],
                send_I[send_el_off[fn+1]] - send_I[send_el_off[fn]],
                MPI_INT, nbr_rank, tag, MyComm, &send_requests[fn]);

      MPI_Irecv(recv_J + recv_I[recv_el_off[fn]],
                recv_I[recv_el_off[fn+1]] - recv_I[recv_el_off[fn]],
                MPI_INT, nbr_rank, tag, MyComm, &recv_requests[fn]);
   }

   MPI_Waitall(num_face_nbrs, recv_requests, statuses);

   // shift the J array of face_nbr_element_dof
   for (int fn = 0, j = 0; fn < num_face_nbrs; fn++)
   {
      int shift = face_nbr_ldof.GetI()[fn];
      int j_end = recv_I[recv_el_off[fn+1]];

      for ( ; j < j_end; j++)
      {
         if (recv_J[j] >= 0)
         {
            recv_J[j] += shift;
         }
         else
         {
            recv_J[j] -= shift;
         }
      }
   }

   MPI_Waitall(num_face_nbrs, send_requests, statuses);

   // send/receive the J arrays of send_face_nbr_ldof/face_nbr_ldof,
   // respectively
   for (int fn = 0; fn < num_face_nbrs; fn++)
   {
      int nbr_rank = pmesh->GetFaceNbrRank(fn);
      int tag = 0;

      MPI_Isend(send_face_nbr_ldof.GetRow(fn),
                send_face_nbr_ldof.RowSize(fn),
                MPI_INT, nbr_rank, tag, MyComm, &send_requests[fn]);

      MPI_Irecv(face_nbr_ldof.GetRow(fn),
                face_nbr_ldof.RowSize(fn),
                MPI_INT, nbr_rank, tag, MyComm, &recv_requests[fn]);
   }

   MPI_Waitall(num_face_nbrs, recv_requests, statuses);
   MPI_Waitall(num_face_nbrs, send_requests, statuses);

   // send my_dof_offset (i.e. my_ldof_offset) to face neighbors and receive
   // their offset in dof_face_nbr_offsets, used to define face_nbr_glob_dof_map
   face_nbr_glob_dof_map.SetSize(num_face_nbr_dofs);
   Array<HYPRE_Int> dof_face_nbr_offsets(num_face_nbrs);
   HYPRE_Int my_dof_offset = GetMyDofOffset();
   for (int fn = 0; fn < num_face_nbrs; fn++)
   {
      int nbr_rank = pmesh->GetFaceNbrRank(fn);
      int tag = 0;

      MPI_Isend(&my_dof_offset, 1, HYPRE_MPI_INT, nbr_rank, tag,
                MyComm, &send_requests[fn]);

      MPI_Irecv(&dof_face_nbr_offsets[fn], 1, HYPRE_MPI_INT, nbr_rank, tag,
                MyComm, &recv_requests[fn]);
   }

   MPI_Waitall(num_face_nbrs, recv_requests, statuses);

   // set the array face_nbr_glob_dof_map which holds the global ldof indices of
   // the face-neighbor dofs
   for (int fn = 0, j = 0; fn < num_face_nbrs; fn++)
   {
      for (int j_end = face_nbr_ldof.GetI()[fn+1]; j < j_end; j++)
      {
         int ldof = face_nbr_ldof.GetJ()[j];
         if (ldof < 0)
         {
            ldof = -1-ldof;
         }

         face_nbr_glob_dof_map[j] = dof_face_nbr_offsets[fn] + ldof;
      }
   }

   MPI_Waitall(num_face_nbrs, send_requests, statuses);

   delete [] statuses;
   delete [] requests;
}

void ParFiniteElementSpace::GetFaceNbrElementVDofs(
   int i, Array<int> &vdofs) const
{
   face_nbr_element_dof.GetRow(i, vdofs);
}

void ParFiniteElementSpace::GetFaceNbrFaceVDofs(int i, Array<int> &vdofs) const
{
   // Works for NC mesh where 'i' is an index returned by
   // ParMesh::GetSharedFace() such that i >= Mesh::GetNumFaces(), i.e. 'i' is
   // the index of a ghost.
   MFEM_ASSERT(Nonconforming() && i >= pmesh->GetNumFaces(), "");
   int el1, el2, inf1, inf2;
   pmesh->GetFaceElements(i, &el1, &el2);
   el2 = -1 - el2;
   pmesh->GetFaceInfos(i, &inf1, &inf2);
   MFEM_ASSERT(0 <= el2 && el2 < face_nbr_element_dof.Size(), "");
   const int nd = face_nbr_element_dof.RowSize(el2);
   const int *vol_vdofs = face_nbr_element_dof.GetRow(el2);
   const Element *face_nbr_el = pmesh->face_nbr_elements[el2];
   Geometry::Type geom = face_nbr_el->GetGeometryType();
   const int face_dim = Geometry::Dimension[geom]-1;

   fec->SubDofOrder(geom, face_dim, inf2, vdofs);
   // Convert local dofs to local vdofs.
   Ordering::DofsToVDofs<Ordering::byNODES>(nd/vdim, vdim, vdofs);
   // Convert local vdofs to global vdofs.
   for (int j = 0; j < vdofs.Size(); j++)
   {
      const int ldof = vdofs[j];
      vdofs[j] = (ldof >= 0) ? vol_vdofs[ldof] : -1-vol_vdofs[-1-ldof];
   }
}

const FiniteElement *ParFiniteElementSpace::GetFaceNbrFE(int i) const
{
   const FiniteElement *FE =
      fec->FiniteElementForGeometry(
         pmesh->face_nbr_elements[i]->GetGeometryType());

   if (NURBSext)
   {
      mfem_error("ParFiniteElementSpace::GetFaceNbrFE"
                 " does not support NURBS!");
   }
   return FE;
}

const FiniteElement *ParFiniteElementSpace::GetFaceNbrFaceFE(int i) const
{
   // Works in tandem with GetFaceNbrFaceVDofs() defined above.
   MFEM_ASSERT(Nonconforming() && !NURBSext, "");
   Geometry::Type geom = (pmesh->Dimension() == 2) ?
                         Geometry::SEGMENT : Geometry::SQUARE;
   return fec->FiniteElementForGeometry(geom);
}

void ParFiniteElementSpace::Lose_Dof_TrueDof_Matrix()
{
   hypre_ParCSRMatrix *csrP = (hypre_ParCSRMatrix*)(*P);
   hypre_ParCSRMatrixOwnsRowStarts(csrP) = 1;
   hypre_ParCSRMatrixOwnsColStarts(csrP) = 1;
   P -> StealData();
   dof_offsets.LoseData();
   tdof_offsets.LoseData();
}

void ParFiniteElementSpace::ConstructTrueDofs()
{
   int i, gr, n = GetVSize();
   GroupTopology &gt = pmesh->gtopo;
   gcomm = new GroupCommunicator(gt);
   Table &group_ldof = gcomm->GroupLDofTable();

   GetGroupComm(*gcomm, 1, &ldof_sign);

   // Define ldof_group and mark ldof_ltdof with
   //   -1 for ldof that is ours
   //   -2 for ldof that is in a group with another master
   ldof_group.SetSize(n);
   ldof_ltdof.SetSize(n);
   ldof_group = 0;
   ldof_ltdof = -1;

   for (gr = 1; gr < group_ldof.Size(); gr++)
   {
      const int *ldofs = group_ldof.GetRow(gr);
      const int nldofs = group_ldof.RowSize(gr);
      for (i = 0; i < nldofs; i++)
      {
         ldof_group[ldofs[i]] = gr;
      }

      if (!gt.IAmMaster(gr)) // we are not the master
      {
         for (i = 0; i < nldofs; i++)
         {
            ldof_ltdof[ldofs[i]] = -2;
         }
      }
   }

   // count ltdof_size
   ltdof_size = 0;
   for (i = 0; i < n; i++)
   {
      if (ldof_ltdof[i] == -1)
      {
         ldof_ltdof[i] = ltdof_size++;
      }
   }
   gcomm->SetLTDofTable(ldof_ltdof);

   // have the group masters broadcast their ltdofs to the rest of the group
   gcomm->Bcast(ldof_ltdof);
}

void ParFiniteElementSpace::ConstructTrueNURBSDofs()
{
   int n = GetVSize();
   GroupTopology &gt = pNURBSext()->gtopo;
   gcomm = new GroupCommunicator(gt);

   // pNURBSext()->ldof_group is for scalar space!
   if (vdim == 1)
   {
      ldof_group.MakeRef(pNURBSext()->ldof_group);
   }
   else
   {
      const int *scalar_ldof_group = pNURBSext()->ldof_group;
      ldof_group.SetSize(n);
      for (int i = 0; i < n; i++)
      {
         ldof_group[i] = scalar_ldof_group[VDofToDof(i)];
      }
   }

   gcomm->Create(ldof_group);

   // ldof_sign.SetSize(n);
   // ldof_sign = 1;
   ldof_sign.DeleteAll();

   ltdof_size = 0;
   ldof_ltdof.SetSize(n);
   for (int i = 0; i < n; i++)
   {
      if (gt.IAmMaster(ldof_group[i]))
      {
         ldof_ltdof[i] = ltdof_size;
         ltdof_size++;
      }
      else
      {
         ldof_ltdof[i] = -2;
      }
   }
   gcomm->SetLTDofTable(ldof_ltdof);

   // have the group masters broadcast their ltdofs to the rest of the group
   gcomm->Bcast(ldof_ltdof);
}

void ParFiniteElementSpace::GetGhostVertexDofs(const MeshId &id,
                                               Array<int> &dofs) const
{
   int nv = fec->DofForGeometry(Geometry::POINT);
   dofs.SetSize(nv);
   for (int j = 0; j < nv; j++)
   {
      dofs[j] = ndofs + nv*id.index + j;
   }
}

void ParFiniteElementSpace::GetGhostEdgeDofs(const MeshId &edge_id,
                                             Array<int> &dofs) const
{
   int nv = fec->DofForGeometry(Geometry::POINT);
   int ne = fec->DofForGeometry(Geometry::SEGMENT);
   dofs.SetSize(2*nv + ne);

   int V[2], ghost = pncmesh->GetNVertices();
   pmesh->pncmesh->GetEdgeVertices(edge_id, V);

   for (int i = 0; i < 2; i++)
   {
      int k = (V[i] < ghost) ? V[i]*nv : (ndofs + (V[i] - ghost)*nv);
      for (int j = 0; j < nv; j++)
      {
         dofs[i*nv + j] = k++;
      }
   }

   int k = ndofs + ngvdofs + (edge_id.index - pncmesh->GetNEdges())*ne;
   for (int j = 0; j < ne; j++)
   {
      dofs[2*nv + j] = k++;
   }
}

void ParFiniteElementSpace::GetGhostFaceDofs(const MeshId &face_id,
                                             Array<int> &dofs) const
{
   const int ghost_face_index = face_id.index - pncmesh->GetNFaces();
   MFEM_ASSERT(pncmesh->GetGhostFaceGeometry(ghost_face_index)
               == Geometry::SQUARE, "");

   int nv = fec->DofForGeometry(Geometry::POINT);
   int ne = fec->DofForGeometry(Geometry::SEGMENT);
   int nf = fec->DofForGeometry(Geometry::SQUARE);
   dofs.SetSize(4*nv + 4*ne + nf);

   int V[4], E[4], Eo[4];
   pmesh->pncmesh->GetFaceVerticesEdges(face_id, V, E, Eo);

   int offset = 0;
   for (int i = 0; i < 4; i++)
   {
      int ghost = pncmesh->GetNVertices();
      int first = (V[i] < ghost) ? V[i]*nv : (ndofs + (V[i] - ghost)*nv);
      for (int j = 0; j < nv; j++)
      {
         dofs[offset++] = first + j;
      }
   }

   for (int i = 0; i < 4; i++)
   {
      int ghost = pncmesh->GetNEdges();
      int first = (E[i] < ghost) ? nvdofs + E[i]*ne
                  /*          */ : ndofs + ngvdofs + (E[i] - ghost)*ne;
      const int *ind = fec->DofOrderForOrientation(Geometry::SEGMENT, Eo[i]);
      for (int j = 0; j < ne; j++)
      {
         dofs[offset++] = (ind[j] >= 0) ? (first + ind[j])
                          /*         */ : (-1 - (first + (-1 - ind[j])));
      }
   }

   // Assuming all ghost faces have the same number of dofs:
   int first = ndofs + ngvdofs + ngedofs + ghost_face_index*nf;
   for (int j = 0; j < nf; j++)
   {
      dofs[offset++] = first + j;
   }
}

void ParFiniteElementSpace::GetGhostDofs(int entity, const MeshId &id,
                                         Array<int> &dofs) const
{
   // helper to get ghost vertex, ghost edge or ghost face DOFs
   switch (entity)
   {
      case 0: GetGhostVertexDofs(id, dofs); break;
      case 1: GetGhostEdgeDofs(id, dofs); break;
      case 2: GetGhostFaceDofs(id, dofs); break;
   }
}

void ParFiniteElementSpace::GetBareDofs(int entity, int index,
                                        Array<int> &dofs) const
{
   int ned, ghost, first;
   switch (entity)
   {
      case 0:
         ned = fec->DofForGeometry(Geometry::POINT);
         ghost = pncmesh->GetNVertices();
         first = (index < ghost)
                 ? index*ned // regular vertex
                 : ndofs + (index - ghost)*ned; // ghost vertex
         break;

      case 1:
         ned = fec->DofForGeometry(Geometry::SEGMENT);
         ghost = pncmesh->GetNEdges();
         first = (index < ghost)
                 ? nvdofs + index*ned // regular edge
                 : ndofs + ngvdofs + (index - ghost)*ned; // ghost edge
         break;

      default:
         MFEM_ASSERT(!pmesh->HasGeometry(Geometry::TRIANGLE), "");
         ned = fec->DofForGeometry(Geometry::SQUARE);
         ghost = pncmesh->GetNFaces();
         first = (index < ghost)
                 ? nvdofs + nedofs + index*ned // regular face
                 : ndofs + ngvdofs + ngedofs + (index - ghost)*ned; // ghost
         break;
   }

   dofs.SetSize(ned);
   for (int i = 0; i < ned; i++)
   {
      dofs[i] = first + i;
   }
}

int ParFiniteElementSpace::PackDof(int entity, int index, int edof) const
{
   // DOFs are ordered as follows:
   // vertices | edges | faces | internal | ghost vert. | g. edges | g. faces

   int ghost, ned;
   switch (entity)
   {
      case 0:
         ghost = pncmesh->GetNVertices();
         ned = fec->DofForGeometry(Geometry::POINT);

         return (index < ghost)
                ? index*ned + edof // regular vertex
                : ndofs + (index - ghost)*ned + edof; // ghost vertex

      case 1:
         ghost = pncmesh->GetNEdges();
         ned = fec->DofForGeometry(Geometry::SEGMENT);

         return (index < ghost)
                ? nvdofs + index*ned + edof // regular edge
                : ndofs + ngvdofs + (index - ghost)*ned + edof; // ghost edge

      default:
         MFEM_ASSERT(!pmesh->HasGeometry(Geometry::TRIANGLE), "");
         ghost = pncmesh->GetNFaces();
         ned = fec->DofForGeometry(Geometry::SQUARE);

         return (index < ghost)
                ? nvdofs + nedofs + index*ned + edof // regular face
                : ndofs + ngvdofs + ngedofs + (index - ghost)*ned + edof; //ghost
   }
}

/** Dissect a DOF number to obtain the entity type (0=vertex, 1=edge, 2=face),
 *  entity index and the DOF number within the entity.
 */
void ParFiniteElementSpace::UnpackDof(int dof,
                                      int &entity, int &index, int &edof) const
{
   MFEM_VERIFY(dof >= 0, "");
   if (dof < ndofs)
   {
      if (dof < nvdofs) // regular vertex
      {
         int nv = fec->DofForGeometry(Geometry::POINT);
         entity = 0, index = dof / nv, edof = dof % nv;
         return;
      }
      dof -= nvdofs;
      if (dof < nedofs) // regular edge
      {
         int ne = fec->DofForGeometry(Geometry::SEGMENT);
         entity = 1, index = dof / ne, edof = dof % ne;
         return;
      }
      dof -= nedofs;
      if (dof < nfdofs) // regular face
      {
         MFEM_ASSERT(!pmesh->HasGeometry(Geometry::TRIANGLE), "");
         int nf = fec->DofForGeometry(Geometry::SQUARE);
         entity = 2, index = dof / nf, edof = dof % nf;
         return;
      }
      MFEM_ABORT("Cannot unpack internal DOF");
   }
   else
   {
      dof -= ndofs;
      if (dof < ngvdofs) // ghost vertex
      {
         int nv = fec->DofForGeometry(Geometry::POINT);
         entity = 0, index = pncmesh->GetNVertices() + dof / nv, edof = dof % nv;
         return;
      }
      dof -= ngvdofs;
      if (dof < ngedofs) // ghost edge
      {
         int ne = fec->DofForGeometry(Geometry::SEGMENT);
         entity = 1, index = pncmesh->GetNEdges() + dof / ne, edof = dof % ne;
         return;
      }
      dof -= ngedofs;
      if (dof < ngfdofs) // ghost face
      {
         int nf = fec->DofForGeometry(pncmesh->GetGhostFaceGeometry(0));
         entity = 2, index = pncmesh->GetNFaces() + dof / nf, edof = dof % nf;
         return;
      }
      MFEM_ABORT("Out of range DOF.");
   }
}

/** Represents an element of the P matrix. The column number is global and
 *  corresponds to vector dimension 0. The other dimension columns are offset
 *  by 'stride'.
 */
struct PMatrixElement
{
   HYPRE_Int column, stride;
   double value;

   PMatrixElement(HYPRE_Int col = 0, HYPRE_Int str = 0, double val = 0)
      : column(col), stride(str), value(val) {}

   bool operator<(const PMatrixElement &other) const
   { return column < other.column; }

   typedef std::vector<PMatrixElement> List;
};

/** Represents one row of the P matrix, for the construction code below.
 *  The row is complete: diagonal and offdiagonal elements are not distinguished.
 */
struct PMatrixRow
{
   PMatrixElement::List elems;

   /// Add other row, times 'coef'.
   void AddRow(const PMatrixRow &other, double coef)
   {
      elems.reserve(elems.size() + other.elems.size());
      for (unsigned i = 0; i < other.elems.size(); i++)
      {
         const PMatrixElement &oei = other.elems[i];
         elems.push_back(
            PMatrixElement(oei.column, oei.stride, coef * oei.value));
      }
   }

   /// Remove duplicate columns and sum their values.
   void Collapse()
   {
      if (!elems.size()) { return; }
      std::sort(elems.begin(), elems.end());

      int j = 0;
      for (unsigned i = 1; i < elems.size(); i++)
      {
         if (elems[j].column == elems[i].column)
         {
            elems[j].value += elems[i].value;
         }
         else
         {
            elems[++j] = elems[i];
         }
      }
      elems.resize(j+1);
   }

   void write(std::ostream &os, double sign) const
   {
      bin_io::write<int>(os, elems.size());
      for (unsigned i = 0; i < elems.size(); i++)
      {
         const PMatrixElement &e = elems[i];
         bin_io::write<HYPRE_Int>(os, e.column);
         bin_io::write<int>(os, e.stride); // truncate HYPRE_Int -> int
         bin_io::write<double>(os, e.value * sign);
      }
   }

   void read(std::istream &is, double sign)
   {
      elems.resize(bin_io::read<int>(is));
      for (unsigned i = 0; i < elems.size(); i++)
      {
         PMatrixElement &e = elems[i];
         e.column = bin_io::read<HYPRE_Int>(is);
         e.stride = bin_io::read<int>(is);
         e.value = bin_io::read<double>(is) * sign;
      }
   }
};

/** Represents a message to another processor containing P matrix rows.
 *  Used by ParFiniteElementSpace::ParallelConformingInterpolation.
 */
class NeighborRowMessage : public VarMessage<314>
{
public:
   typedef NCMesh::MeshId MeshId;
   typedef ParNCMesh::GroupId GroupId;

   struct RowInfo
   {
      int entity, index, edof;
      GroupId group;
      PMatrixRow row;

      RowInfo(int ent, int idx, int edof, GroupId grp, const PMatrixRow &row)
         : entity(ent), index(idx), edof(edof), group(grp), row(row) {}

      RowInfo(int ent, int idx, int edof, GroupId grp)
         : entity(ent), index(idx), edof(edof), group(grp) {}

      typedef std::vector<RowInfo> List;
   };

   NeighborRowMessage() : pncmesh(NULL) {}

   void AddRow(int entity, int index, int edof, GroupId group,
               const PMatrixRow &row)
   {
      rows.push_back(RowInfo(entity, index, edof, group, row));
   }

   const RowInfo::List& GetRows() const { return rows; }

   void SetNCMesh(ParNCMesh* pnc) { pncmesh = pnc; }
   void SetFEC(const FiniteElementCollection* fec) { this->fec = fec; }

   typedef std::map<int, NeighborRowMessage> Map;

protected:
   RowInfo::List rows;

   ParNCMesh *pncmesh;
   const FiniteElementCollection* fec;

   virtual void Encode(int rank);
   virtual void Decode(int);
};


void NeighborRowMessage::Encode(int rank)
{
   std::ostringstream stream;

   Array<MeshId> ent_ids[3];
   Array<GroupId> group_ids[3];
   Array<int> row_idx[3];

   // encode MeshIds and groups
   for (unsigned i = 0; i < rows.size(); i++)
   {
      const RowInfo &ri = rows[i];
      const MeshId &id = pncmesh->GetNCList(ri.entity).LookUp(ri.index);
      ent_ids[ri.entity].Append(id);
      row_idx[ri.entity].Append(i);
      group_ids[ri.entity].Append(ri.group);
   }

   Array<GroupId> all_group_ids;
   all_group_ids.Reserve(rows.size());
   for (int i = 0; i < 3; i++)
   {
      all_group_ids.Append(group_ids[i]);
   }

   pncmesh->AdjustMeshIds(ent_ids, rank);
   pncmesh->EncodeMeshIds(stream, ent_ids);
   pncmesh->EncodeGroups(stream, all_group_ids);

   // write all rows to the stream
   for (int ent = 0; ent < 3; ent++)
   {
      const Array<MeshId> &ids = ent_ids[ent];
      for (int i = 0; i < ids.Size(); i++)
      {
         const MeshId &id = ids[i];
         const RowInfo &ri = rows[row_idx[ent][i]];
         MFEM_ASSERT(ent == ri.entity, "");

#ifdef MFEM_DEBUG_PMATRIX
         mfem::out << "Rank " << pncmesh->MyRank << " sending to " << rank
                   << ": ent " << ri.entity << ", index " << ri.index
                   << ", edof " << ri.edof << " (id " << id.element << "/"
                   << id.local << ")" << std::endl;
#endif

         // handle orientation and sign change
         int edof = ri.edof;
         double s = 1.0;
         if (ent == 1)
         {
            int eo = pncmesh->GetEdgeNCOrientation(id);
            const int* ind = fec->DofOrderForOrientation(Geometry::SEGMENT, eo);
            if ((edof = ind[edof]) < 0)
            {
               edof = -1 - edof;
               s = -1;
            }
         }

         bin_io::write<int>(stream, edof);
         ri.row.write(stream, s);
      }
   }

   rows.clear();
   stream.str().swap(data);
}

void NeighborRowMessage::Decode(int rank)
{
   std::istringstream stream(data);

   Array<MeshId> ent_ids[3];
   Array<GroupId> group_ids;

   // decode vertex/edge/face IDs and groups
   pncmesh->DecodeMeshIds(stream, ent_ids);
   pncmesh->DecodeGroups(stream, group_ids);

   int nrows = ent_ids[0].Size() + ent_ids[1].Size() + ent_ids[2].Size();
   MFEM_ASSERT(nrows == group_ids.Size(), "");

   rows.clear();
   rows.reserve(nrows);

   Geometry::Type fgeom = pncmesh->GetFaceGeometry();

   // read rows
   for (int ent = 0, gi = 0; ent < 3; ent++)
   {
      const Array<MeshId> &ids = ent_ids[ent];
      for (int i = 0; i < ids.Size(); i++)
      {
         const MeshId &id = ids[i];
         int edof = bin_io::read<int>(stream);

         // handle orientation and sign change
         const int *ind = NULL;
         if (ent == 1)
         {
            int eo = pncmesh->GetEdgeNCOrientation(id);
            ind = fec->DofOrderForOrientation(Geometry::SEGMENT, eo);
         }
         else if (ent == 2)
         {
            int fo = pncmesh->GetFaceOrientation(id.index);
            ind = fec->DofOrderForOrientation(fgeom, fo);
         }

         double s = 1.0;
         if (ind && (edof = ind[edof]) < 0)
         {
            edof = -1 - edof;
            s = -1.0;
         }

         rows.push_back(RowInfo(ent, id.index, edof, group_ids[gi++]));
         rows.back().row.read(stream, s);

#ifdef MFEM_DEBUG_PMATRIX
         mfem::out << "Rank " << pncmesh->MyRank << " receiving from " << rank
                   << ": ent " << rows.back().entity << ", index "
                   << rows.back().index << ", edof " << rows.back().edof
                   << std::endl;
#endif
      }
   }
}

void
ParFiniteElementSpace::ScheduleSendRow(const PMatrixRow &row, int dof,
                                       GroupId group_id,
                                       NeighborRowMessage::Map &send_msg) const
{
   int ent, idx, edof;
   UnpackDof(dof, ent, idx, edof);

   const ParNCMesh::CommGroup &group = pncmesh->GetGroup(group_id);
   for (unsigned i = 0; i < group.size(); i++)
   {
      int rank = group[i];
      if (rank != MyRank)
      {
         NeighborRowMessage &msg = send_msg[rank];
         msg.AddRow(ent, idx, edof, group_id, row);
         msg.SetNCMesh(pncmesh);
         msg.SetFEC(fec);
#ifdef MFEM_PMATRIX_STATS
         n_rows_sent++;
#endif
      }
   }
}

void ParFiniteElementSpace::ForwardRow(const PMatrixRow &row, int dof,
                                       GroupId group_sent_id, GroupId group_id,
                                       NeighborRowMessage::Map &send_msg) const
{
   int ent, idx, edof;
   UnpackDof(dof, ent, idx, edof);

   const ParNCMesh::CommGroup &group = pncmesh->GetGroup(group_id);
   for (unsigned i = 0; i < group.size(); i++)
   {
      int rank = group[i];
      if (rank != MyRank && !pncmesh->GroupContains(group_sent_id, rank))
      {
         NeighborRowMessage &msg = send_msg[rank];
         GroupId invalid = -1; // to prevent forwarding again
         msg.AddRow(ent, idx, edof, invalid, row);
         msg.SetNCMesh(pncmesh);
         msg.SetFEC(fec);
#ifdef MFEM_PMATRIX_STATS
         n_rows_fwd++;
#endif
#ifdef MFEM_DEBUG_PMATRIX
         mfem::out << "Rank " << pncmesh->GetMyRank() << " forwarding to "
                   << rank << ": ent " << ent << ", index" << idx
                   << ", edof " << edof << std::endl;
#endif
      }
   }
}

#ifdef MFEM_DEBUG_PMATRIX
void ParFiniteElementSpace
::DebugDumpDOFs(std::ostream &os,
                const SparseMatrix &deps,
                const Array<GroupId> &dof_group,
                const Array<GroupId> &dof_owner,
                const Array<bool> &finalized) const
{
   for (int i = 0; i < dof_group.Size(); i++)
   {
      os << i << ": ";
      if (i < (nvdofs + nedofs + nfdofs) || i > ndofs)
      {
         int ent, idx, edof;
         UnpackDof(i, ent, idx, edof);

         os << edof << " @ ";
         if (i > ndofs) { os << "ghost "; }
         switch (ent)
         {
            case 0: os << "vertex "; break;
            case 1: os << "edge "; break;
            default: os << "face "; break;
         }
         os << idx << "; ";

         if (i < deps.Height() && deps.RowSize(i))
         {
            os << "depends on ";
            for (int j = 0; j < deps.RowSize(i); j++)
            {
               os << deps.GetRowColumns(i)[j] << " ("
                  << deps.GetRowEntries(i)[j] << ")";
               if (j < deps.RowSize(i)-1) { os << ", "; }
            }
            os << "; ";
         }
         else
         {
            os << "no deps; ";
         }

         os << "group " << dof_group[i] << " (";
         const ParNCMesh::CommGroup &g = pncmesh->GetGroup(dof_group[i]);
         for (unsigned j = 0; j < g.size(); j++)
         {
            if (j) { os << ", "; }
            os << g[j];
         }

         os << "), owner " << dof_owner[i] << " (rank "
            << pncmesh->GetGroup(dof_owner[i])[0] << "); "
            << (finalized[i] ? "finalized" : "NOT finalized");
      }
      else
      {
         os << "internal";
      }
      os << "\n";
   }
}
#endif

int ParFiniteElementSpace
::BuildParallelConformingInterpolation(HypreParMatrix **P, SparseMatrix **R,
                                       Array<HYPRE_Int> &dof_offs,
                                       Array<HYPRE_Int> &tdof_offs,
                                       Array<int> *dof_tdof,
                                       bool partial) const
{
   bool dg = (nvdofs == 0 && nedofs == 0 && nfdofs == 0);

#ifdef MFEM_PMATRIX_STATS
   n_msgs_sent = n_msgs_recv = 0;
   n_rows_sent = n_rows_recv = n_rows_fwd = 0;
#endif

   // *** STEP 1: build master-slave dependency lists ***

   int total_dofs = ndofs + ngdofs;
   SparseMatrix deps(ndofs, total_dofs);

   if (!dg && !partial)
   {
      Array<int> master_dofs, slave_dofs;

      // loop through *all* master edges/faces, constrain their slaves
      for (int entity = 0; entity <= 2; entity++)
      {
         const NCMesh::NCList &list = pncmesh->GetNCList(entity);
         if (!list.masters.size()) { continue; }

         IsoparametricTransformation T;
         if (entity > 1) { T.SetFE(&QuadrilateralFE); }
         else { T.SetFE(&SegmentFE); }

         Geometry::Type geom = (entity > 1) ?
                               Geometry::SQUARE : Geometry::SEGMENT;
         const FiniteElement* fe = fec->FiniteElementForGeometry(geom);
         if (!fe) { continue; }

         DenseMatrix I(fe->GetDof());

         // process masters that we own or that affect our edges/faces
         for (unsigned mi = 0; mi < list.masters.size(); mi++)
         {
            const NCMesh::Master &mf = list.masters[mi];

            // get master DOFs
            pncmesh->IsGhost(entity, mf.index)
            ? GetGhostDofs(entity, mf, master_dofs)
            : GetEntityDofs(entity, mf.index, master_dofs);

            if (!master_dofs.Size()) { continue; }

            // constrain slaves that exist in our mesh
            for (int si = mf.slaves_begin; si < mf.slaves_end; si++)
            {
               const NCMesh::Slave &sf = list.slaves[si];
               if (pncmesh->IsGhost(entity, sf.index)) { continue; }

               GetEntityDofs(entity, sf.index, slave_dofs);
               if (!slave_dofs.Size()) { continue; }

               sf.OrientedPointMatrix(T.GetPointMat());
               T.FinalizeTransformation();
               fe->GetLocalInterpolation(T, I);

               // make each slave DOF dependent on all master DOFs
               AddDependencies(deps, master_dofs, slave_dofs, I);
            }
         }
      }

      deps.Finalize();
   }

   // *** STEP 2: initialize group and owner ID for each DOF ***

   Array<GroupId> dof_group(total_dofs);
   Array<GroupId> dof_owner(total_dofs);
   dof_group = 0;
   dof_owner = 0;

   if (!dg)
   {
      Array<int> dofs;

      // initialize dof_group[], dof_owner[]
      for (int entity = 0; entity <= 2; entity++)
      {
         const NCMesh::NCList &list = pncmesh->GetNCList(entity);

         std::size_t lsize[3] =
         { list.conforming.size(), list.masters.size(), list.slaves.size() };

         for (int l = 0; l < 3; l++)
         {
            for (std::size_t i = 0; i < lsize[l]; i++)
            {
               const MeshId &id =
                  (l == 0) ? list.conforming[i] :
                  (l == 1) ? (const MeshId&) list.masters[i]
                  /*    */ : (const MeshId&) list.slaves[i];

               GroupId owner = pncmesh->GetEntityOwnerId(entity, id.index);
               GroupId group = pncmesh->GetEntityGroupId(entity, id.index);

               GetBareDofs(entity, id.index, dofs);

               for (int j = 0; j < dofs.Size(); j++)
               {
                  int dof = dofs[j];
                  dof_owner[dof] = owner;
                  dof_group[dof] = group;
               }
            }
         }
      }
   }

   // *** STEP 3: count true DOFs and calculate P row/column partitions ***

   Array<bool> finalized(total_dofs);
   finalized = false;

   // DOFs that stayed independent and are ours are true DOFs
   int num_true_dofs = 0;
   for (int i = 0; i < ndofs; i++)
   {
      if (dof_owner[i] == 0 && deps.RowSize(i) == 0)
      {
         num_true_dofs++;
         finalized[i] = true;
      }
   }

   // calculate global offsets
   HYPRE_Int loc_sizes[2] = { ndofs*vdim, num_true_dofs*vdim };
   Array<HYPRE_Int>* offsets[2] = { &dof_offs, &tdof_offs };
   pmesh->GenerateOffsets(2, loc_sizes, offsets); // calls MPI_Scan, MPI_Bcast

   HYPRE_Int my_tdof_offset =
      tdof_offs[HYPRE_AssumedPartitionCheck() ? 0 : MyRank];

   if (R)
   {
      // initialize the restriction matrix (also parallel but block-diagonal)
      *R = new SparseMatrix(num_true_dofs*vdim, ndofs*vdim);
   }
   if (dof_tdof)
   {
      dof_tdof->SetSize(ndofs*vdim);
      *dof_tdof = -1;
   }

   std::vector<PMatrixRow> pmatrix(total_dofs);

   bool bynodes = (ordering == Ordering::byNODES);
   int vdim_factor = bynodes ? 1 : vdim;
   int dof_stride = bynodes ? ndofs : 1;
   int tdof_stride = bynodes ? num_true_dofs : 1;

   // big container for all messages we send (the list is for iterations)
   std::list<NeighborRowMessage::Map> send_msg;
   send_msg.push_back(NeighborRowMessage::Map());

   // put identity in P and R for true DOFs, set ldof_ltdof
   for (int dof = 0, tdof = 0; dof < ndofs; dof++)
   {
      if (finalized[dof])
      {
         pmatrix[dof].elems.push_back(
            PMatrixElement(my_tdof_offset + vdim_factor*tdof, tdof_stride, 1.));

         // prepare messages to neighbors with identity rows
         if (dof_group[dof] != 0)
         {
            ScheduleSendRow(pmatrix[dof], dof, dof_group[dof], send_msg.back());
         }

         for (int vd = 0; vd < vdim; vd++)
         {
            int vdof = dof*vdim_factor + vd*dof_stride;
            int vtdof = tdof*vdim_factor + vd*tdof_stride;

            if (R) { (*R)->Add(vtdof, vdof, 1.0); }
            if (dof_tdof) { (*dof_tdof)[vdof] = vtdof; }
         }
         tdof++;
      }
   }

   // send identity rows
   NeighborRowMessage::IsendAll(send_msg.back(), MyComm);
#ifdef MFEM_PMATRIX_STATS
   n_msgs_sent += send_msg.back().size();
#endif

   if (R) { (*R)->Finalize(); }

   // *** STEP 4: main loop ***

   // a single instance (recv_msg) is reused for all incoming messages
   NeighborRowMessage recv_msg;
   recv_msg.SetNCMesh(pncmesh);
   recv_msg.SetFEC(fec);

   int num_finalized = num_true_dofs;
   PMatrixRow buffer;
   buffer.elems.reserve(1024);

   while (num_finalized < ndofs)
   {
      // prepare a new round of send buffers
      if (send_msg.back().size())
      {
         send_msg.push_back(NeighborRowMessage::Map());
      }

      // check for incoming messages, receive PMatrixRows
      int rank, size;
      while (NeighborRowMessage::IProbe(rank, size, MyComm))
      {
         recv_msg.Recv(rank, size, MyComm);
#ifdef MFEM_PMATRIX_STATS
         n_msgs_recv++;
         n_rows_recv += recv_msg.GetRows().size();
#endif

         const NeighborRowMessage::RowInfo::List &rows = recv_msg.GetRows();
         for (unsigned i = 0; i < rows.size(); i++)
         {
            const NeighborRowMessage::RowInfo &ri = rows[i];
            int dof = PackDof(ri.entity, ri.index, ri.edof);
            pmatrix[dof] = ri.row;

            if (dof < ndofs && !finalized[dof]) { num_finalized++; }
            finalized[dof] = true;

            if (ri.group >= 0 && dof_group[dof] != ri.group)
            {
               // the sender didn't see the complete group, forward the message
               ForwardRow(ri.row, dof, ri.group, dof_group[dof], send_msg.back());
            }
         }
      }

      // finalize all rows that can currently be finalized
      bool done = false;
      while (!done)
      {
         done = true;
         for (int dof = 0; dof < ndofs; dof++)
         {
            if (finalized[dof]) { continue; }

            bool owned = (dof_owner[dof] == 0);
            bool shared = (dof_group[dof] != 0);

            if (owned && DofFinalizable(dof, finalized, deps))
            {
               const int* dep_col = deps.GetRowColumns(dof);
               const double* dep_coef = deps.GetRowEntries(dof);
               int num_dep = deps.RowSize(dof);

               // form linear combination of rows
               buffer.elems.clear();
               for (int j = 0; j < num_dep; j++)
               {
                  buffer.AddRow(pmatrix[dep_col[j]], dep_coef[j]);
               }
               buffer.Collapse();
               pmatrix[dof] = buffer;

               finalized[dof] = true;
               num_finalized++;
               done = false;

               // send row to neighbors who need it
               if (shared)
               {
                  ScheduleSendRow(pmatrix[dof], dof, dof_group[dof],
                                  send_msg.back());
               }
            }
         }
      }

#ifdef MFEM_DEBUG_PMATRIX
      /*static int dump = 0;
      if (dump < 10)
      {
         char fname[100];
         sprintf(fname, "dofs%02d.txt", MyRank);
         std::ofstream f(fname);
         DebugDumpDOFs(f, deps, dof_group, dof_owner, finalized);
         dump++;
      }*/
#endif

      // send current batch of messages
      NeighborRowMessage::IsendAll(send_msg.back(), MyComm);
#ifdef MFEM_PMATRIX_STATS
      n_msgs_sent += send_msg.back().size();
#endif
   }

   if (P)
   {
      *P = MakeVDimHypreMatrix(pmatrix, ndofs, num_true_dofs,
                               dof_offs, tdof_offs);
   }

   // clean up possible remaining messages in the queue to avoid receiving
   // them erroneously in the next run
   int rank, size;
   while (NeighborRowMessage::IProbe(rank, size, MyComm))
   {
      recv_msg.RecvDrop(rank, size, MyComm);
   }

   // make sure we can discard all send buffers
   for (std::list<NeighborRowMessage::Map>::iterator
        it = send_msg.begin(); it != send_msg.end(); ++it)
   {
      NeighborRowMessage::WaitAllSent(*it);
   }

#ifdef MFEM_PMATRIX_STATS
   int n_rounds = send_msg.size();
   int glob_rounds, glob_msgs_sent, glob_msgs_recv;
   int glob_rows_sent, glob_rows_recv, glob_rows_fwd;

   MPI_Reduce(&n_rounds,    &glob_rounds,    1, MPI_INT, MPI_SUM, 0, MyComm);
   MPI_Reduce(&n_msgs_sent, &glob_msgs_sent, 1, MPI_INT, MPI_SUM, 0, MyComm);
   MPI_Reduce(&n_msgs_recv, &glob_msgs_recv, 1, MPI_INT, MPI_SUM, 0, MyComm);
   MPI_Reduce(&n_rows_sent, &glob_rows_sent, 1, MPI_INT, MPI_SUM, 0, MyComm);
   MPI_Reduce(&n_rows_recv, &glob_rows_recv, 1, MPI_INT, MPI_SUM, 0, MyComm);
   MPI_Reduce(&n_rows_fwd,  &glob_rows_fwd,  1, MPI_INT, MPI_SUM, 0, MyComm);

   if (MyRank == 0)
   {
      mfem::out << "P matrix stats (avg per rank): "
                << double(glob_rounds)/NRanks << " rounds, "
                << double(glob_msgs_sent)/NRanks << " msgs sent, "
                << double(glob_msgs_recv)/NRanks << " msgs recv, "
                << double(glob_rows_sent)/NRanks << " rows sent, "
                << double(glob_rows_recv)/NRanks << " rows recv, "
                << double(glob_rows_fwd)/NRanks << " rows forwarded."
                << std::endl;
   }
#endif

   return num_true_dofs*vdim;
}


HypreParMatrix* ParFiniteElementSpace
::MakeVDimHypreMatrix(const std::vector<PMatrixRow> &rows,
                      int local_rows, int local_cols,
                      Array<HYPRE_Int> &row_starts,
                      Array<HYPRE_Int> &col_starts) const
{
   bool assumed = HYPRE_AssumedPartitionCheck();
   bool bynodes = (ordering == Ordering::byNODES);

   HYPRE_Int first_col = col_starts[assumed ? 0 : MyRank];
   HYPRE_Int next_col = col_starts[assumed ? 1 : MyRank+1];

   // count nonzeros in diagonal/offdiagonal parts
   HYPRE_Int nnz_diag = 0, nnz_offd = 0;
   std::map<HYPRE_Int, int> col_map;
   for (int i = 0; i < local_rows; i++)
   {
      for (unsigned j = 0; j < rows[i].elems.size(); j++)
      {
         const PMatrixElement &elem = rows[i].elems[j];
         HYPRE_Int col = elem.column;
         if (col >= first_col && col < next_col)
         {
            nnz_diag += vdim;
         }
         else
         {
            nnz_offd += vdim;
            for (int vd = 0; vd < vdim; vd++)
            {
               col_map[col] = -1;
               col += elem.stride;
            }
         }
      }
   }

   // create offd column mapping
   HYPRE_Int *cmap = new HYPRE_Int[col_map.size()];
   int offd_col = 0;
   for (std::map<HYPRE_Int, int>::iterator
        it = col_map.begin(); it != col_map.end(); ++it)
   {
      cmap[offd_col] = it->first;
      it->second = offd_col++;
   }

   HYPRE_Int *I_diag = new HYPRE_Int[vdim*local_rows + 1];
   HYPRE_Int *I_offd = new HYPRE_Int[vdim*local_rows + 1];

   HYPRE_Int *J_diag = new HYPRE_Int[nnz_diag];
   HYPRE_Int *J_offd = new HYPRE_Int[nnz_offd];

   double *A_diag = new double[nnz_diag];
   double *A_offd = new double[nnz_offd];

   int vdim1 = bynodes ? vdim : 1;
   int vdim2 = bynodes ? 1 : vdim;
   int vdim_offset = bynodes ? local_cols : 1;

   // copy the diag/offd elements
   nnz_diag = nnz_offd = 0;
   int vrow = 0;
   for (int vd1 = 0; vd1 < vdim1; vd1++)
   {
      for (int i = 0; i < local_rows; i++)
      {
         for (int vd2 = 0; vd2 < vdim2; vd2++)
         {
            I_diag[vrow] = nnz_diag;
            I_offd[vrow++] = nnz_offd;

            int vd = bynodes ? vd1 : vd2;
            for (unsigned j = 0; j < rows[i].elems.size(); j++)
            {
               const PMatrixElement &elem = rows[i].elems[j];
               if (elem.column >= first_col && elem.column < next_col)
               {
                  J_diag[nnz_diag] = elem.column + vd*vdim_offset - first_col;
                  A_diag[nnz_diag++] = elem.value;
               }
               else
               {
                  J_offd[nnz_offd] = col_map[elem.column + vd*elem.stride];
                  A_offd[nnz_offd++] = elem.value;
               }
            }
         }
      }
   }
   MFEM_ASSERT(vrow == vdim*local_rows, "");
   I_diag[vrow] = nnz_diag;
   I_offd[vrow] = nnz_offd;

   return new HypreParMatrix(MyComm,
                             row_starts.Last(), col_starts.Last(),
                             row_starts.GetData(), col_starts.GetData(),
                             I_diag, J_diag, A_diag,
                             I_offd, J_offd, A_offd,
                             col_map.size(), cmap);
}


static HYPRE_Int* make_i_array(int nrows)
{
   HYPRE_Int *I = new HYPRE_Int[nrows+1];
   for (int i = 0; i <= nrows; i++) { I[i] = -1; }
   return I;
}

static HYPRE_Int* make_j_array(HYPRE_Int* I, int nrows)
{
   int nnz = 0;
   for (int i = 0; i < nrows; i++)
   {
      if (I[i] >= 0) { nnz++; }
   }
   HYPRE_Int *J = new HYPRE_Int[nnz];

   I[nrows] = -1;
   for (int i = 0, k = 0; i <= nrows; i++)
   {
      HYPRE_Int col = I[i];
      I[i] = k;
      if (col >= 0) { J[k++] = col; }
   }
   return J;
}

HypreParMatrix*
ParFiniteElementSpace::RebalanceMatrix(int old_ndofs,
                                       const Table* old_elem_dof)
{
   MFEM_VERIFY(Nonconforming(), "Only supported for nonconforming meshes.");
   MFEM_VERIFY(old_dof_offsets.Size(), "ParFiniteElementSpace::Update needs to "
               "be called before ParFiniteElementSpace::RebalanceMatrix");

   HYPRE_Int old_offset = HYPRE_AssumedPartitionCheck()
                          ? old_dof_offsets[0] : old_dof_offsets[MyRank];

   // send old DOFs of elements we used to own
   ParNCMesh* pncmesh = pmesh->pncmesh;
   pncmesh->SendRebalanceDofs(old_ndofs, *old_elem_dof, old_offset, this);

   Array<int> dofs;
   int vsize = GetVSize();

   const Array<int> &old_index = pncmesh->GetRebalanceOldIndex();
   MFEM_VERIFY(old_index.Size() == pmesh->GetNE(),
               "Mesh::Rebalance was not called before "
               "ParFiniteElementSpace::RebalanceMatrix");

   // prepare the local (diagonal) part of the matrix
   HYPRE_Int* i_diag = make_i_array(vsize);
   for (int i = 0; i < pmesh->GetNE(); i++)
   {
      if (old_index[i] >= 0) // we had this element before
      {
         const int* old_dofs = old_elem_dof->GetRow(old_index[i]);
         GetElementDofs(i, dofs);

         for (int vd = 0; vd < vdim; vd++)
         {
            for (int j = 0; j < dofs.Size(); j++)
            {
               int row = DofToVDof(dofs[j], vd);
               if (row < 0) { row = -1 - row; }

               int col = DofToVDof(old_dofs[j], vd, old_ndofs);
               if (col < 0) { col = -1 - col; }

               i_diag[row] = col;
            }
         }
      }
   }
   HYPRE_Int* j_diag = make_j_array(i_diag, vsize);

   // receive old DOFs for elements we obtained from others in Rebalance
   Array<int> new_elements;
   Array<long> old_remote_dofs;
   pncmesh->RecvRebalanceDofs(new_elements, old_remote_dofs);

   // create the offdiagonal part of the matrix
   HYPRE_Int* i_offd = make_i_array(vsize);
   for (int i = 0; i < new_elements.Size(); i++)
   {
      GetElementDofs(new_elements[i], dofs);
      const long* old_dofs = &old_remote_dofs[i * dofs.Size() * vdim];

      for (int vd = 0; vd < vdim; vd++)
      {
         for (int j = 0; j < dofs.Size(); j++)
         {
            int row = DofToVDof(dofs[j], vd);
            if (row < 0) { row = -1 - row; }

            if (i_diag[row] == i_diag[row+1]) // diag row empty?
            {
               i_offd[row] = old_dofs[j + vd * dofs.Size()];
            }
         }
      }
   }
   HYPRE_Int* j_offd = make_j_array(i_offd, vsize);

   // create the offd column map
   int offd_cols = i_offd[vsize];
   Array<Pair<HYPRE_Int, int> > cmap_offd(offd_cols);
   for (int i = 0; i < offd_cols; i++)
   {
      cmap_offd[i].one = j_offd[i];
      cmap_offd[i].two = i;
   }
   SortPairs<HYPRE_Int, int>(cmap_offd, offd_cols);

   HYPRE_Int* cmap = new HYPRE_Int[offd_cols];
   for (int i = 0; i < offd_cols; i++)
   {
      cmap[i] = cmap_offd[i].one;
      j_offd[cmap_offd[i].two] = i;
   }

   HypreParMatrix *M;
   M = new HypreParMatrix(MyComm, MyRank, NRanks, dof_offsets, old_dof_offsets,
                          i_diag, j_diag, i_offd, j_offd, cmap, offd_cols);
   return M;
}


struct DerefDofMessage
{
   std::vector<HYPRE_Int> dofs;
   MPI_Request request;
};

HypreParMatrix*
ParFiniteElementSpace::ParallelDerefinementMatrix(int old_ndofs,
                                                  const Table* old_elem_dof)
{
   int nrk = HYPRE_AssumedPartitionCheck() ? 2 : NRanks;

   MFEM_VERIFY(Nonconforming(), "Not implemented for conforming meshes.");
   MFEM_VERIFY(old_dof_offsets[nrk], "Missing previous (finer) space.");
   MFEM_VERIFY(dof_offsets[nrk] <= old_dof_offsets[nrk],
               "Previous space is not finer.");

   // Note to the reader: please make sure you first read
   // FiniteElementSpace::RefinementMatrix, then
   // FiniteElementSpace::DerefinementMatrix, and only then this function.
   // You have been warned! :-)

   Array<int> dofs, old_dofs, old_vdofs;
   Vector row;

   ParNCMesh* pncmesh = pmesh->pncmesh;
   Geometry::Type geom = pncmesh->GetElementGeometry();
   int ldof = fec->FiniteElementForGeometry(geom)->GetDof();

   const CoarseFineTransformations &dtrans = pncmesh->GetDerefinementTransforms();
   const Array<int> &old_ranks = pncmesh->GetDerefineOldRanks();

   std::map<int, DerefDofMessage> messages;

   HYPRE_Int old_offset = HYPRE_AssumedPartitionCheck()
                          ? old_dof_offsets[0] : old_dof_offsets[MyRank];

   // communicate DOFs for derefinements that straddle processor boundaries,
   // note that this is infrequent due to the way elements are ordered
   for (int k = 0; k < dtrans.embeddings.Size(); k++)
   {
      const Embedding &emb = dtrans.embeddings[k];

      int fine_rank = old_ranks[k];
      int coarse_rank = (emb.parent < 0) ? (-1 - emb.parent)
                        : pncmesh->ElementRank(emb.parent);

      if (coarse_rank != MyRank && fine_rank == MyRank)
      {
         old_elem_dof->GetRow(k, dofs);
         DofsToVDofs(dofs, old_ndofs);

         DerefDofMessage &msg = messages[k];
         msg.dofs.resize(dofs.Size());
         for (int i = 0; i < dofs.Size(); i++)
         {
            msg.dofs[i] = old_offset + dofs[i];
         }

         MPI_Isend(&msg.dofs[0], msg.dofs.size(), HYPRE_MPI_INT,
                   coarse_rank, 291, MyComm, &msg.request);
      }
      else if (coarse_rank == MyRank && fine_rank != MyRank)
      {
         DerefDofMessage &msg = messages[k];
         msg.dofs.resize(ldof*vdim);

         MPI_Irecv(&msg.dofs[0], ldof*vdim, HYPRE_MPI_INT,
                   fine_rank, 291, MyComm, &msg.request);
      }
      // TODO: coalesce Isends/Irecvs to the same rank. Typically, on uniform
      // derefinement, there should be just one send to MyRank-1 and one recv
      // from MyRank+1
   }

   DenseTensor localR;
   GetLocalDerefinementMatrices(geom, localR);

   // create the diagonal part of the derefinement matrix
   SparseMatrix *diag = new SparseMatrix(ndofs*vdim, old_ndofs*vdim);

   Array<char> mark(diag->Height());
   mark = 0;
   for (int k = 0; k < dtrans.embeddings.Size(); k++)
   {
      const Embedding &emb = dtrans.embeddings[k];
      if (emb.parent < 0) { continue; }

      int coarse_rank = pncmesh->ElementRank(emb.parent);
      int fine_rank = old_ranks[k];

      if (coarse_rank == MyRank && fine_rank == MyRank)
      {
         DenseMatrix &lR = localR(emb.matrix);

         elem_dof->GetRow(emb.parent, dofs);
         old_elem_dof->GetRow(k, old_dofs);

         for (int vd = 0; vd < vdim; vd++)
         {
            old_dofs.Copy(old_vdofs);
            DofsToVDofs(vd, old_vdofs, old_ndofs);

            for (int i = 0; i < lR.Height(); i++)
            {
               if (lR(i, 0) == infinity()) { continue; }

               int r = DofToVDof(dofs[i], vd);
               int m = (r >= 0) ? r : (-1 - r);

               if (!mark[m])
               {
                  lR.GetRow(i, row);
                  diag->SetRow(r, old_vdofs, row);
                  mark[m] = 1;
               }
            }
         }
      }
   }
   diag->Finalize();

   // wait for all sends/receives to complete
   for (std::map<int, DerefDofMessage>::iterator
        it = messages.begin(); it != messages.end(); ++it)
   {
      MPI_Wait(&it->second.request, MPI_STATUS_IGNORE);
   }

   // create the offdiagonal part of the derefinement matrix
   SparseMatrix *offd = new SparseMatrix(ndofs*vdim, 1);

   std::map<HYPRE_Int, int> col_map;
   for (int k = 0; k < dtrans.embeddings.Size(); k++)
   {
      const Embedding &emb = dtrans.embeddings[k];
      if (emb.parent < 0) { continue; }

      int coarse_rank = pncmesh->ElementRank(emb.parent);
      int fine_rank = old_ranks[k];

      if (coarse_rank == MyRank && fine_rank != MyRank)
      {
         DenseMatrix &lR = localR(emb.matrix);

         elem_dof->GetRow(emb.parent, dofs);

         DerefDofMessage &msg = messages[k];
         MFEM_ASSERT(msg.dofs.size(), "");

         for (int vd = 0; vd < vdim; vd++)
         {
            HYPRE_Int* remote_dofs = &msg.dofs[vd*ldof];

            for (int i = 0; i < lR.Height(); i++)
            {
               if (lR(i, 0) == infinity()) { continue; }

               int r = DofToVDof(dofs[i], vd);
               int m = (r >= 0) ? r : (-1 - r);

               if (!mark[m])
               {
                  lR.GetRow(i, row);
                  for (int j = 0; j < ldof; j++)
                  {
                     if (row[j] == 0.0) { continue; } // NOTE: lR thresholded
                     int &lcol = col_map[remote_dofs[j]];
                     if (!lcol) { lcol = col_map.size(); }
                     offd->_Set_(m, lcol-1, row[j]);
                  }
                  mark[m] = 1;
               }
            }
         }
      }
   }
   messages.clear();
   offd->Finalize(0);
   offd->SetWidth(col_map.size());

   // create offd column mapping for use by hypre
   HYPRE_Int *cmap = new HYPRE_Int[offd->Width()];
   for (std::map<HYPRE_Int, int>::iterator
        it = col_map.begin(); it != col_map.end(); ++it)
   {
      cmap[it->second-1] = it->first;
   }

   // reorder offd columns so that 'cmap' is monotonic
   // NOTE: this is easier and probably faster (offd is small) than making
   // sure cmap is determined and sorted before the offd matrix is created
   {
      int width = offd->Width();
      Array<Pair<int, int> > reorder(width);
      for (int i = 0; i < width; i++)
      {
         reorder[i].one = cmap[i];
         reorder[i].two = i;
      }
      reorder.Sort();

      Array<int> reindex(width);
      for (int i = 0; i < width; i++)
      {
         reindex[reorder[i].two] = i;
         cmap[i] = reorder[i].one;
      }

      int *J = offd->GetJ();
      for (int i = 0; i < offd->NumNonZeroElems(); i++)
      {
         J[i] = reindex[J[i]];
      }
      offd->SortColumnIndices();
   }

   HypreParMatrix* R;
   R = new HypreParMatrix(MyComm, dof_offsets[nrk], old_dof_offsets[nrk],
                          dof_offsets, old_dof_offsets, diag, offd, cmap);

#ifndef HYPRE_BIGINT
   diag->LoseData();
   offd->LoseData();
#else
   diag->SetDataOwner(false);
   offd->SetDataOwner(false);
#endif
   delete diag;
   delete offd;

   R->SetOwnerFlags(3, 3, 1);

   return R;
}

void ParFiniteElementSpace::Destroy()
{
   ldof_group.DeleteAll();
   ldof_ltdof.DeleteAll();
   dof_offsets.DeleteAll();
   tdof_offsets.DeleteAll();
   tdof_nb_offsets.DeleteAll();
   // preserve old_dof_offsets
   ldof_sign.DeleteAll();

   delete P; P = NULL;
   delete Pconf; Pconf = NULL;
   delete R; R = NULL;

   delete gcomm; gcomm = NULL;

   num_face_nbr_dofs = -1;
   face_nbr_element_dof.Clear();
   face_nbr_ldof.Clear();
   face_nbr_glob_dof_map.DeleteAll();
   send_face_nbr_ldof.Clear();
}

void ParFiniteElementSpace::GetTrueTransferOperator(
   const FiniteElementSpace &coarse_fes, OperatorHandle &T) const
{
   OperatorHandle Tgf(T.Type() == Operator::Hypre_ParCSR ?
                      Operator::MFEM_SPARSEMAT : Operator::ANY_TYPE);
   GetTransferOperator(coarse_fes, Tgf);
   Dof_TrueDof_Matrix(); // Make sure R is built - we need R in all cases.
   if (T.Type() == Operator::Hypre_ParCSR)
   {
      const ParFiniteElementSpace *c_pfes =
         dynamic_cast<const ParFiniteElementSpace *>(&coarse_fes);
      MFEM_ASSERT(c_pfes != NULL, "coarse_fes must be a parallel space");
      SparseMatrix *RA = mfem::Mult(*R, *Tgf.As<SparseMatrix>());
      Tgf.Clear();
      T.Reset(c_pfes->Dof_TrueDof_Matrix()->
              LeftDiagMult(*RA, GetTrueDofOffsets()));
      delete RA;
   }
   else
   {
      T.Reset(new TripleProductOperator(R, Tgf.Ptr(),
                                        coarse_fes.GetProlongationMatrix(),
                                        false, Tgf.OwnsOperator(), false));
      Tgf.SetOperatorOwner(false);
   }
}

void ParFiniteElementSpace::Update(bool want_transform)
{
   if (mesh->GetSequence() == sequence)
   {
      return; // no need to update, no-op
   }
   if (want_transform && mesh->GetSequence() != sequence + 1)
   {
      MFEM_ABORT("Error in update sequence. Space needs to be updated after "
                 "each mesh modification.");
   }
   sequence = mesh->GetSequence();

   if (NURBSext)
   {
      UpdateNURBS();
      return;
   }

   Table* old_elem_dof = NULL;
   int old_ndofs;

   // save old DOF table
   if (want_transform)
   {
      old_elem_dof = elem_dof;
      elem_dof = NULL;
      old_ndofs = ndofs;
      Swap(dof_offsets, old_dof_offsets);
   }

   Destroy();
   FiniteElementSpace::Destroy(); // calls Th.Clear()

   FiniteElementSpace::Construct();
   Construct();

   BuildElementToDofTable();

   if (want_transform)
   {
      // calculate appropriate GridFunction transformation
      switch (mesh->GetLastOperation())
      {
         case Mesh::REFINE:
         {
            if (Th.Type() != Operator::MFEM_SPARSEMAT)
            {
               Th.Reset(new RefinementOperator(this, old_elem_dof, old_ndofs));
               // The RefinementOperator takes ownership of 'old_elem_dofs', so
               // we no longer own it:
               old_elem_dof = NULL;
            }
            else
            {
               // calculate fully assembled matrix
               Th.Reset(RefinementMatrix(old_ndofs, old_elem_dof));
            }
            break;
         }

         case Mesh::DEREFINE:
         {
            Th.Reset(ParallelDerefinementMatrix(old_ndofs, old_elem_dof));
            if (Nonconforming())
            {
               Th.SetOperatorOwner(false);
               Th.Reset(new TripleProductOperator(P, R, Th.Ptr(),
                                                  false, false, true));
            }
            break;
         }

         case Mesh::REBALANCE:
         {
            Th.Reset(RebalanceMatrix(old_ndofs, old_elem_dof));
            break;
         }

         default:
            break;
      }

      delete old_elem_dof;
   }
}


ConformingProlongationOperator::ConformingProlongationOperator(
   const ParFiniteElementSpace &pfes)
   : Operator(pfes.GetVSize(), pfes.GetTrueVSize()),
     external_ldofs(),
     gc(pfes.GroupComm())
{
   MFEM_VERIFY(pfes.Conforming(), "");
   const Table &group_ldof = gc.GroupLDofTable();
   external_ldofs.Reserve(Height()-Width());
   for (int gr = 1; gr < group_ldof.Size(); gr++)
   {
      if (!gc.GetGroupTopology().IAmMaster(gr))
      {
         external_ldofs.Append(group_ldof.GetRow(gr), group_ldof.RowSize(gr));
      }
   }
   external_ldofs.Sort();
   MFEM_ASSERT(external_ldofs.Size() == Height()-Width(), "");
#ifdef MFEM_DEBUG
   for (int j = 1; j < external_ldofs.Size(); j++)
   {
      // Check for repeated ldofs.
      MFEM_VERIFY(external_ldofs[j-1] < external_ldofs[j], "");
   }
   int j = 0;
   for (int i = 0; i < external_ldofs.Size(); i++)
   {
      const int end = external_ldofs[i];
      for ( ; j < end; j++)
      {
         MFEM_VERIFY(j-i == pfes.GetLocalTDofNumber(j), "");
      }
      j = end+1;
   }
   for ( ; j < Height(); j++)
   {
      MFEM_VERIFY(j-external_ldofs.Size() == pfes.GetLocalTDofNumber(j), "");
   }
   // gc.PrintInfo();
   // pfes.Dof_TrueDof_Matrix()->PrintCommPkg();
#endif
}

void ConformingProlongationOperator::Mult(const Vector &x, Vector &y) const
{
   MFEM_ASSERT(x.Size() == Width(), "");
   MFEM_ASSERT(y.Size() == Height(), "");

   const double *xdata = x.HostRead();
   double *ydata = y.HostWrite();
   const int m = external_ldofs.Size();

   const int in_layout = 2; // 2 - input is ltdofs array
   gc.BcastBegin(const_cast<double*>(xdata), in_layout);

   int j = 0;
   for (int i = 0; i < m; i++)
   {
      const int end = external_ldofs[i];
      std::copy(xdata+j-i, xdata+end-i, ydata+j);
      j = end+1;
   }
   std::copy(xdata+j-m, xdata+Width(), ydata+j);

   const int out_layout = 0; // 0 - output is ldofs array
   gc.BcastEnd(ydata, out_layout);
}

void ConformingProlongationOperator::MultTranspose(
   const Vector &x, Vector &y) const
{
   MFEM_ASSERT(x.Size() == Height(), "");
   MFEM_ASSERT(y.Size() == Width(), "");

   const double *xdata = x.HostRead();
   double *ydata = y.HostWrite();
   const int m = external_ldofs.Size();

   gc.ReduceBegin(xdata);

   int j = 0;
   for (int i = 0; i < m; i++)
   {
      const int end = external_ldofs[i];
      std::copy(xdata+j, xdata+end, ydata+j-i);
      j = end+1;
   }
   std::copy(xdata+j, xdata+Height(), ydata+j-m);

   const int out_layout = 2; // 2 - output is an array on all ltdofs
   gc.ReduceEnd<double>(ydata, out_layout, GroupCommunicator::Sum);
}

DeviceConformingProlongationOperator::DeviceConformingProlongationOperator(
   const ParFiniteElementSpace &pfes) :
   ConformingProlongationOperator(pfes),
   mpi_gpu_aware(Device::GetGPUAwareMPI())
{
   MFEM_ASSERT(pfes.Conforming(), "internal error");
   const SparseMatrix *R = pfes.GetRestrictionMatrix();
   MFEM_ASSERT(R->Finalized(), "");
   const int tdofs = R->Height();
   MFEM_ASSERT(tdofs == pfes.GetTrueVSize(), "");
   MFEM_ASSERT(tdofs == R->GetI()[tdofs], "");
   ltdof_ldof = Array<int>(const_cast<int*>(R->GetJ()), tdofs);
   ltdof_ldof.UseDevice();
   {
      Table nbr_ltdof;
      gc.GetNeighborLTDofTable(nbr_ltdof);
      const int nb_connections = nbr_ltdof.Size_of_connections();
      shr_ltdof.SetSize(nb_connections);
      shr_ltdof.CopyFrom(nbr_ltdof.GetJ());
      shr_buf.SetSize(nb_connections);
      shr_buf.UseDevice(true);
      shr_buf_offsets = nbr_ltdof.GetI();
      {
         Array<int> shr_ltdof(nbr_ltdof.GetJ(), nb_connections);
         Array<int> unique_ltdof(shr_ltdof);
         unique_ltdof.Sort();
         unique_ltdof.Unique();
         // Note: the next loop modifies the J array of nbr_ltdof
         for (int i = 0; i < shr_ltdof.Size(); i++)
         {
            shr_ltdof[i] = unique_ltdof.FindSorted(shr_ltdof[i]);
            MFEM_ASSERT(shr_ltdof[i] != -1, "internal error");
         }
         Table unique_shr;
         Transpose(shr_ltdof, unique_shr, unique_ltdof.Size());
         unq_ltdof = Array<int>(unique_ltdof, unique_ltdof.Size());
         unq_shr_i = Array<int>(unique_shr.GetI(), unique_shr.Size()+1);
         unq_shr_j = Array<int>(unique_shr.GetJ(), unique_shr.Size_of_connections());
      }
      delete [] nbr_ltdof.GetJ();
      nbr_ltdof.LoseData();
   }
   {
      Table nbr_ldof;
      gc.GetNeighborLDofTable(nbr_ldof);
      const int nb_connections = nbr_ldof.Size_of_connections();
      ext_ldof.SetSize(nb_connections);
      ext_ldof.CopyFrom(nbr_ldof.GetJ());
      ext_buf.SetSize(nb_connections);
      ext_buf.UseDevice(true);
      ext_buf_offsets = nbr_ldof.GetI();
      delete [] nbr_ldof.GetJ();
      nbr_ldof.LoseData();
   }
<<<<<<< HEAD
   // If we are in device mode with a separate memory space (e.g. CUDA device)
   // and the MPI library does not support buffers there, we allocate separate
   // host buffers to use for the MPI communication.
   if (Device::Allows(Backend::CUDA_MASK))
   {
      if (gc.GetGroupTopology().MyRank() == 0)
      {
         mfem::out << "\nConformingProlongation: CUDA-aware MPI: "
                   << (mpi_gpu_aware ? "YES" : "NO") << "\n\n";
      }
   }
=======
>>>>>>> 25ea5e92
   const GroupTopology &gtopo = gc.GetGroupTopology();
   int req_counter = 0;
   for (int nbr = 1; nbr < gtopo.GetNumNeighbors(); nbr++)
   {
      const int send_offset = shr_buf_offsets[nbr];
      const int send_size = shr_buf_offsets[nbr+1] - send_offset;
      if (send_size > 0) { req_counter++; }

      const int recv_offset = ext_buf_offsets[nbr];
      const int recv_size = ext_buf_offsets[nbr+1] - recv_offset;
      if (recv_size > 0) { req_counter++; }
   }
   requests = new MPI_Request[req_counter];
}

static void ExtractSubVector(const int N,
                             const Array<int> &indices,
                             const Vector &in, Vector &out)
{
   auto y = out.Write();
   const auto x = in.Read();
   const auto I = indices.Read();
   MFEM_FORALL(i, N, y[i] = x[I[i]];); // indices can be repeated
}

void DeviceConformingProlongationOperator::BcastBeginCopy(
   const Vector &x) const
{
   // shr_buf[i] = src[shr_ltdof[i]]
   if (shr_ltdof.Size() == 0) { return; }
   ExtractSubVector(shr_ltdof.Size(), shr_ltdof, x, shr_buf);
   // If the above kernel is executed asynchronously, we should wait for it to
   // complete
   if (mpi_gpu_aware) { Device::Synchronize(); }
}

static void SetSubVector(const int N,
                         const Array<int> &indices,
                         const Vector &in, Vector &out)
{
   auto y = out.Write();
   const auto x = in.Read();
   const auto I = indices.Read();
   MFEM_FORALL(i, N, y[I[i]] = x[i];);
}

void DeviceConformingProlongationOperator::BcastLocalCopy(
   const Vector &x, Vector &y) const
{
   // dst[ltdof_ldof[i]] = src[i]
   if (ltdof_ldof.Size() == 0) { return; }
   SetSubVector(ltdof_ldof.Size(), ltdof_ldof, x, y);
}

void DeviceConformingProlongationOperator::BcastEndCopy(
   Vector &y) const
{
   // dst[ext_ldof[i]] = ext_buf[i]
   if (ext_ldof.Size() == 0) { return; }
   SetSubVector(ext_ldof.Size(), ext_ldof, ext_buf, y);
}

void DeviceConformingProlongationOperator::Mult(const Vector &x,
                                                Vector &y) const
{
   const GroupTopology &gtopo = gc.GetGroupTopology();
   BcastBeginCopy(x); // copy to 'shr_buf'
   int req_counter = 0;
   for (int nbr = 1; nbr < gtopo.GetNumNeighbors(); nbr++)
   {
      const int send_offset = shr_buf_offsets[nbr];
      const int send_size = shr_buf_offsets[nbr+1] - send_offset;
      if (send_size > 0)
      {
         auto send_buf = mpi_gpu_aware ? shr_buf.Read() : shr_buf.HostRead();
         MPI_Isend(send_buf + send_offset, send_size, MPI_DOUBLE,
                   gtopo.GetNeighborRank(nbr), 41822,
                   gtopo.GetComm(), &requests[req_counter++]);
      }
      const int recv_offset = ext_buf_offsets[nbr];
      const int recv_size = ext_buf_offsets[nbr+1] - recv_offset;
      if (recv_size > 0)
      {
         auto recv_buf = mpi_gpu_aware ? ext_buf.Write() : ext_buf.HostWrite();
         MPI_Irecv(recv_buf + recv_offset, recv_size, MPI_DOUBLE,
                   gtopo.GetNeighborRank(nbr), 41822,
                   gtopo.GetComm(), &requests[req_counter++]);
      }
   }
   BcastLocalCopy(x, y);
   MPI_Waitall(req_counter, requests, MPI_STATUSES_IGNORE);
   BcastEndCopy(y); // copy from 'ext_buf'
}

DeviceConformingProlongationOperator::~DeviceConformingProlongationOperator()
{
   delete [] requests;
   delete [] ext_buf_offsets;
   delete [] shr_buf_offsets;
}

void DeviceConformingProlongationOperator::ReduceBeginCopy(
   const Vector &x) const
{
   // ext_buf[i] = src[ext_ldof[i]]
   if (ext_ldof.Size() == 0) { return; }
   ExtractSubVector(ext_ldof.Size(), ext_ldof, x, ext_buf);
   // If the above kernel is executed asynchronously, we should wait for it to
   // complete
   if (mpi_gpu_aware) { Device::Synchronize(); }
}

void DeviceConformingProlongationOperator::ReduceLocalCopy(
   const Vector &x, Vector &y) const
{
   // dst[i] = src[ltdof_ldof[i]]
   if (ltdof_ldof.Size() == 0) { return; }
   ExtractSubVector(ltdof_ldof.Size(), ltdof_ldof, x, y);
}

static void AddSubVector(const int num_unique_dst_indices,
                         const Array<int> &unique_dst_indices,
                         const Array<int> &unique_to_src_offsets,
                         const Array<int> &unique_to_src_indices,
                         const Vector &src,
                         Vector &dst)
{
   auto y = dst.Write();
   const auto x = src.Read();
   const auto DST_I = unique_dst_indices.Read();
   const auto SRC_O = unique_to_src_offsets.Read();
   const auto SRC_I = unique_to_src_indices.Read();
   MFEM_FORALL(i, num_unique_dst_indices,
   {
      const int dst_idx = DST_I[i];
      double sum = y[dst_idx];
      const int end = SRC_O[i+1];
      for (int j = SRC_O[i]; j != end; ++j) { sum += x[SRC_I[j]]; }
      y[dst_idx] = sum;
   });
}

void DeviceConformingProlongationOperator::ReduceEndAssemble(Vector &y) const
{
   // dst[shr_ltdof[i]] += shr_buf[i]
   const int unq_ltdof_size = unq_ltdof.Size();
   if (unq_ltdof_size == 0) { return; }
   AddSubVector(unq_ltdof_size, unq_ltdof, unq_shr_i, unq_shr_j, shr_buf, y);
}

void DeviceConformingProlongationOperator::MultTranspose(const Vector &x,
                                                         Vector &y) const
{
   const GroupTopology &gtopo = gc.GetGroupTopology();
   ReduceBeginCopy(x); // copy to 'ext_buf'
   int req_counter = 0;
   for (int nbr = 1; nbr < gtopo.GetNumNeighbors(); nbr++)
   {
      const int send_offset = ext_buf_offsets[nbr];
      const int send_size = ext_buf_offsets[nbr+1] - send_offset;
      if (send_size > 0)
      {
         auto send_buf = mpi_gpu_aware ? ext_buf.Read() : ext_buf.HostRead();
         MPI_Isend(send_buf + send_offset, send_size, MPI_DOUBLE,
                   gtopo.GetNeighborRank(nbr), 41823,
                   gtopo.GetComm(), &requests[req_counter++]);
      }
      const int recv_offset = shr_buf_offsets[nbr];
      const int recv_size = shr_buf_offsets[nbr+1] - recv_offset;
      if (recv_size > 0)
      {
         auto recv_buf = mpi_gpu_aware ? shr_buf.Write() : shr_buf.HostWrite();
         MPI_Irecv(recv_buf + recv_offset, recv_size, MPI_DOUBLE,
                   gtopo.GetNeighborRank(nbr), 41823,
                   gtopo.GetComm(), &requests[req_counter++]);
      }
   }
   ReduceLocalCopy(x, y);
   MPI_Waitall(req_counter, requests, MPI_STATUSES_IGNORE);
   ReduceEndAssemble(y); // assemble from 'shr_buf'
}

} // namespace mfem

#endif<|MERGE_RESOLUTION|>--- conflicted
+++ resolved
@@ -3000,20 +3000,6 @@
       delete [] nbr_ldof.GetJ();
       nbr_ldof.LoseData();
    }
-<<<<<<< HEAD
-   // If we are in device mode with a separate memory space (e.g. CUDA device)
-   // and the MPI library does not support buffers there, we allocate separate
-   // host buffers to use for the MPI communication.
-   if (Device::Allows(Backend::CUDA_MASK))
-   {
-      if (gc.GetGroupTopology().MyRank() == 0)
-      {
-         mfem::out << "\nConformingProlongation: CUDA-aware MPI: "
-                   << (mpi_gpu_aware ? "YES" : "NO") << "\n\n";
-      }
-   }
-=======
->>>>>>> 25ea5e92
    const GroupTopology &gtopo = gc.GetGroupTopology();
    int req_counter = 0;
    for (int nbr = 1; nbr < gtopo.GetNumNeighbors(); nbr++)
