--- conflicted
+++ resolved
@@ -84,7 +84,6 @@
    { return (constant); }
 };
 
-<<<<<<< HEAD
 /// class for quadrature coefficient
 class QuadratureCoefficient : public Coefficient
 {
@@ -111,10 +110,9 @@
 };
 
 /// class for piecewise constant coefficient
-=======
+   
 /** @brief A piecewise constant coefficient with the constants keyed
     off the element attribute numbers. */
->>>>>>> f9664453
 class PWConstCoefficient : public Coefficient
 {
 private:
