--- conflicted
+++ resolved
@@ -200,18 +200,10 @@
 
 #ifdef MFEM_DEPRECATED
    virtual double Eval(ElementTransformation &T,
-<<<<<<< HEAD
                        const IntegrationPoint &ip)
    { return Eval(T); }
 #endif
 
-   /// Return the coefficient's C-function that uses Vector3.
-   /// Warning: for now, the returned function can only be used on the
-   /// host inside a MFEM_FORALL.
-   DeviceFunctionCoefficientPtr GetDeviceFunction();
-=======
-                       const IntegrationPoint &ip);
->>>>>>> 18f0cf08
 };
 
 class GridFunction;
@@ -638,13 +630,9 @@
    void SetScale(double s) { d.SetScale(s); }
    void SetDirection(const Vector& _d);
 
-<<<<<<< HEAD
+   void SetDeltaCenter(const Vector& center) { d.SetDeltaCenter(center); }
    void GetDeltaCenter(Vector& center) const { d.GetDeltaCenter(center); }
-=======
-   void SetDeltaCenter(const Vector& center) { d.SetDeltaCenter(center); }
-   void GetDeltaCenter(Vector& center) { d.GetDeltaCenter(center); }
-
->>>>>>> 18f0cf08
+
    /** @brief Return the specified direction vector multiplied by the value
        returned by DeltaCoefficient::EvalDelta() of the associated scalar
        DeltaCoefficient. */
@@ -828,12 +816,7 @@
 
    Coefficient* GetCoeff (int i, int j) { return Coeff[i*width+j]; }
 
-<<<<<<< HEAD
-   void Set(int i, int j, Coefficient * c)
-   { delete Coeff[i*width+j]; Coeff[i*width+j] = c; }
-=======
    void Set(int i, int j, Coefficient * c, bool own=true);
->>>>>>> 18f0cf08
 
    double Eval(int i, int j, const ElementTransformation &T) const
    { return Coeff[i*width+j] ? Coeff[i*width+j] -> Eval(T, GetTime()) : 0.0; }
