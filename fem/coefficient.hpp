--- conflicted
+++ resolved
@@ -215,18 +215,14 @@
 
 #ifdef MFEM_DEPRECATED
    virtual double Eval(ElementTransformation &T,
-<<<<<<< HEAD
                        const IntegrationPoint &ip)
    { return Eval(T); }
 #endif
-=======
-                       const IntegrationPoint &ip);
 
    /// Return the coefficient's C-function that uses Vector3.
    /// Warning: for now, the returned function can only be used on the
    /// host inside a MFEM_FORALL.
    DeviceFunctionCoefficientPtr GetDeviceFunction();
->>>>>>> ff9819e4
 };
 
 class GridFunction;
@@ -1033,14 +1029,11 @@
 
 #ifdef MFEM_DEPRECATED
    virtual void Eval(Vector &V, ElementTransformation &T,
-<<<<<<< HEAD
                      const IntegrationPoint &ip)
    { Eval(V, T); }
 #endif
-=======
-                     const IntegrationPoint &ip);
+
    using VectorCoefficient::Eval;
->>>>>>> ff9819e4
 };
 
 /// Vector coefficient defined as a product of a scalar and a vector
@@ -1057,14 +1050,11 @@
 
 #ifdef MFEM_DEPRECATED
    virtual void Eval(Vector &V, ElementTransformation &T,
-<<<<<<< HEAD
                      const IntegrationPoint &ip)
    { Eval(V, T); }
 #endif
-=======
-                     const IntegrationPoint &ip);
+
    using VectorCoefficient::Eval;
->>>>>>> ff9819e4
 };
 
 /// Vector coefficient defined as a cross product of two vectors
@@ -1080,19 +1070,15 @@
 public:
    VectorCrossProductCoefficient(VectorCoefficient &A, VectorCoefficient &B);
 
-<<<<<<< HEAD
    virtual void Eval(Vector &V, const ElementTransformation &T) const;
 
 #ifdef MFEM_DEPRECATED
-  virtual void Eval(Vector &V, ElementTransformation &T,
-                     const IntegrationPoint &ip)
-  { Eval(V, T); }
-#endif
-=======
    virtual void Eval(Vector &V, ElementTransformation &T,
-                     const IntegrationPoint &ip);
+                     const IntegrationPoint &ip)
+   { Eval(V, T); }
+#endif
+
    using VectorCoefficient::Eval;
->>>>>>> ff9819e4
 };
 
 /// Vector coefficient defined as a matrix vector product
@@ -1108,7 +1094,6 @@
 public:
    MatVecCoefficient(MatrixCoefficient &A, VectorCoefficient &B);
 
-<<<<<<< HEAD
   virtual void Eval(Vector &V, const ElementTransformation &T) const;
 
 #ifdef MFEM_DEPRECATED
@@ -1116,11 +1101,8 @@
                      const IntegrationPoint &ip)
   { Eval(V, T); }
 #endif
-=======
-   virtual void Eval(Vector &V, ElementTransformation &T,
-                     const IntegrationPoint &ip);
+
    using VectorCoefficient::Eval;
->>>>>>> ff9819e4
 };
 
 /// Matrix coefficient defined as the identity of dimension d
