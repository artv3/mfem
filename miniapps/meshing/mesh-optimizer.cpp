// Copyright (c) 2010-2020, Lawrence Livermore National Security, LLC. Produced
// at the Lawrence Livermore National Laboratory. All Rights reserved. See files
// LICENSE and NOTICE for details. LLNL-CODE-806117.
//
// This file is part of the MFEM library. For more information and source code
// availability visit https://mfem.org.
//
// MFEM is free software; you can redistribute it and/or modify it under the
// terms of the BSD-3 license. We welcome feedback and contributions, see file
// CONTRIBUTING.md for details.
//
//            --------------------------------------------------
//            Mesh Optimizer Miniapp: Optimize high-order meshes
//            --------------------------------------------------
//
// This miniapp performs mesh optimization using the Target-Matrix Optimization
// Paradigm (TMOP) by P.Knupp et al., and a global variational minimization
// approach. It minimizes the quantity sum_T int_T mu(J(x)), where T are the
// target (ideal) elements, J is the Jacobian of the transformation from the
// target to the physical element, and mu is the mesh quality metric. This
// metric can measure shape, size or alignment of the region around each
// quadrature point. The combination of targets & quality metrics is used to
// optimize the physical node positions, i.e., they must be as close as possible
// to the shape / size / alignment of their targets. This code also demonstrates
// a possible use of nonlinear operators (the class TMOP_QualityMetric, defining
// mu(J), and the class TMOP_Integrator, defining int mu(J)), as well as their
// coupling to Newton methods for solving minimization problems. Note that the
// utilized Newton methods are oriented towards avoiding invalid meshes with
// negative Jacobian determinants. Each Newton step requires the inversion of a
// Jacobian matrix, which is done through an inner linear solver.
//
// Compile with: make mesh-optimizer
//
// Sample runs:
//   Adapted analytic Hessian:
//     mesh-optimizer -m square01.mesh -o 2 -rs 2 -mid 2 -tid 4 -ni 200 -ls 2 -li 100 -bnd -qt 1 -qo 8
//   Adapted analytic Hessian with size+orientation:
//     mesh-optimizer -m square01.mesh -o 2 -rs 2 -mid 14 -tid 4 -ni 100 -ls 2 -li 100 -bnd -qt 1 -qo 8 -fd 1
//   Adapted analytic Hessian with shape+size+orientation
//     mesh-optimizer -m square01.mesh -o 2 -rs 2 -mid 87 -tid 4 -ni 100 -ls 2 -li 100 -bnd -qt 1 -qo 8 -fd 1
//   Adapted discrete size:
//     mesh-optimizer -m square01.mesh -o 2 -rs 2 -mid 7 -tid 5 -ni 200 -ls 2 -li 100 -bnd -qt 1 -qo 8
//     mesh-optimizer -m square01.mesh -o 2 -rs 2 -mid 2 -tid 5 -ni 200 -ls 2 -li 100 -bnd -qt 1 -qo 8 -cmb 2 -nor

//   Adapted size+aspect ratio to discrete material indicator
//     mesh-optimizer -m square01.mesh -o 2 -rs 2 -mid 7 -tid 6 -ni 100  -ls 2 -li 100 -bnd -qt 1 -qo 8
//   Adapted discrete size+orientation (requires GSLIB)
//   * mesh-optimizer -m square01.mesh -o 2 -rs 2 -mid 14 -tid 8 -ni 100  -ls 2 -li 100 -bnd -qt 1 -qo 8 -fd 1 -ae 1
//   Adapted discrete aspect-ratio+orientation (requires GSLIB)
//   * mesh-optimizer -m square01.mesh -o 2 -rs 2 -mid 87 -tid 8 -ni 10  -ls 2 -li 100 -bnd -qt 1 -qo 8 -fd 1 -ae 1
//   Adapted discrete aspect ratio (3D)
//     mesh-optimizer -m cube.mesh -o 2 -rs 2 -mid 302 -tid 7 -ni 20  -ls 2 -li 100 -bnd -qt 1 -qo 8

//   Blade shape:
//     mesh-optimizer -m blade.mesh -o 4 -rs 0 -mid 2 -tid 1 -ni 200 -ls 2 -li 100 -bnd -qt 1 -qo 8
//   Blade shape with FD-based solver:
//     mesh-optimizer -m blade.mesh -o 4 -rs 0 -mid 2 -tid 1 -ni 200 -ls 2 -li 100 -bnd -qt 1 -qo 8 -fd 1
//   Blade limited shape:
//     mesh-optimizer -m blade.mesh -o 4 -rs 0 -mid 2 -tid 1 -ni 200 -ls 2 -li 100 -bnd -qt 1 -qo 8 -lc 5000
//   ICF shape and equal size:
//     mesh-optimizer -o 3 -rs 0 -mid 9 -tid 2 -ni 200 -ls 2 -li 100 -bnd -qt 1 -qo 8
//   ICF shape and initial size:
//     mesh-optimizer -o 3 -rs 0 -mid 9 -tid 3 -ni 100 -ls 2 -li 100 -bnd -qt 1 -qo 8
//   ICF shape:
//     mesh-optimizer -o 3 -rs 0 -mid 1 -tid 1 -ni 100 -ls 2 -li 100 -bnd -qt 1 -qo 8
//   ICF limited shape:
//     mesh-optimizer -o 3 -rs 0 -mid 1 -tid 1 -ni 100 -ls 2 -li 100 -bnd -qt 1 -qo 8 -lc 10
//   ICF combo shape + size (rings, slow convergence):
//     mesh-optimizer -o 3 -rs 0 -mid 1 -tid 1 -ni 1000 -ls 2 -li 100 -bnd -qt 1 -qo 8 -cmb 1
//   3D pinched sphere shape (the mesh is in the mfem/data GitHub repository):
//   * mesh-optimizer -m ../../../mfem_data/ball-pert.mesh -o 4 -rs 0 -mid 303 -tid 1 -ni 20 -ls 2 -li 500 -fix-bnd
//   2D non-conforming shape and equal size:
//     mesh-optimizer -m ./amr-quad-q2.mesh -o 2 -rs 1 -mid 9 -tid 2 -ni 200 -ls 2 -li 100 -bnd -qt 1 -qo 8


#define EPS 1.e-12
#define MFEM_DBG_COLOR 87
#include "../../general/dbg.hpp"

#include "mfem.hpp"
#include <fstream>
#include <iostream>
#include "../../general/forall.hpp"
#include "../../linalg/kernels.hpp"

using namespace mfem;
using namespace std;

#include "mesh-optimizer.hpp"

int main(int argc, char *argv[])
{
#ifndef _WIN32
   srand48(0x1234abcd330eul);
#endif
   // 0. Set the method's default parameters.
   const char *mesh_file = "icf.mesh";
   int mesh_poly_deg     = 1;
   int rs_levels         = 0;
   double jitter         = 0.0;
   int metric_id         = 1;
   int target_id         = 1;
   double lim_const      = 0.0;
   int quad_type         = 1;
   int quad_order        = 8;
   int newton_iter       = 10;
   double newton_rtol    = 1e-10;
   int lin_solver        = 2;
   int max_lin_iter      = 100;
   bool move_bnd         = true;
   int combomet          = 0;
   bool normalization    = false;
   bool visualization    = true;
   int verbosity_level   = 0;
   int fdscheme          = 0;
<<<<<<< HEAD
   const char *devopt    = "cpu";
   bool pa               = false;
=======
   int adapt_eval        = 0;
>>>>>>> 21401db8

   // 1. Parse command-line options.
   OptionsParser args(argc, argv);
   args.AddOption(&mesh_file, "-m", "--mesh",
                  "Mesh file to use.");
   args.AddOption(&mesh_poly_deg, "-o", "--order",
                  "Polynomial degree of mesh finite element space.");
   args.AddOption(&rs_levels, "-rs", "--refine-serial",
                  "Number of times to refine the mesh uniformly in serial.");
   args.AddOption(&jitter, "-ji", "--jitter",
                  "Random perturbation scaling factor.");
   args.AddOption(&metric_id, "-mid", "--metric-id",
                  "Mesh optimization metric:\n\t"
                  "1  : |T|^2                          -- 2D shape\n\t"
                  "2  : 0.5|T|^2/tau-1                 -- 2D shape (condition number)\n\t"
                  "7  : |T-T^-t|^2                     -- 2D shape+size\n\t"
                  "9  : tau*|T-T^-t|^2                 -- 2D shape+size\n\t"
                  "14: 0.5*(1-cos(theta_A - theta_W)   -- 2D Sh+Sz+Alignment\n\t"
                  "22 : 0.5(|T|^2-2*tau)/(tau-tau_0)   -- 2D untangling\n\t"
                  "50 : 0.5|T^tT|^2/tau^2-1            -- 2D shape\n\t"
                  "55 : (tau-1)^2                      -- 2D size\n\t"
                  "56 : 0.5(sqrt(tau)-1/sqrt(tau))^2   -- 2D size\n\t"
                  "58 : |T^tT|^2/(tau^2)-2*|T|^2/tau+2 -- 2D shape\n\t"
                  "77 : 0.5(tau-1/tau)^2               -- 2D size\n\t"
                  "211: (tau-1)^2-tau+sqrt(tau^2)      -- 2D untangling\n\t"
                  "252: 0.5(tau-1)^2/(tau-tau_0)       -- 2D untangling\n\t"
                  "301: (|T||T^-1|)/3-1              -- 3D shape\n\t"
                  "302: (|T|^2|T^-1|^2)/9-1          -- 3D shape\n\t"
                  "303: (|T|^2)/3*tau^(2/3)-1        -- 3D shape\n\t"
                  "315: (tau-1)^2                    -- 3D size\n\t"
                  "316: 0.5(sqrt(tau)-1/sqrt(tau))^2 -- 3D size\n\t"
                  "321: |T-T^-t|^2                   -- 3D shape+size\n\t"
                  "352: 0.5(tau-1)^2/(tau-tau_0)     -- 3D untangling");
   args.AddOption(&target_id, "-tid", "--target-id",
                  "Target (ideal element) type:\n\t"
                  "1: Ideal shape, unit size\n\t"
                  "2: Ideal shape, equal size\n\t"
                  "3: Ideal shape, initial size\n\t"
                  "4: Given full analytic Jacobian (in physical space)\n\t"
                  "5: Ideal shape, given size (in physical space)");
   args.AddOption(&lim_const, "-lc", "--limit-const", "Limiting constant.");
   args.AddOption(&quad_type, "-qt", "--quad-type",
                  "Quadrature rule type:\n\t"
                  "1: Gauss-Lobatto\n\t"
                  "2: Gauss-Legendre\n\t"
                  "3: Closed uniform points");
   args.AddOption(&quad_order, "-qo", "--quad_order",
                  "Order of the quadrature rule.");
   args.AddOption(&newton_iter, "-ni", "--newton-iters",
                  "Maximum number of Newton iterations.");
   args.AddOption(&newton_rtol, "-rtol", "--newton-rel-tolerance",
                  "Relative tolerance for the Newton solver.");
   args.AddOption(&lin_solver, "-ls", "--lin-solver",
                  "Linear solver: 0 - l1-Jacobi, 1 - CG, 2 - MINRES.");
   args.AddOption(&max_lin_iter, "-li", "--lin-iter",
                  "Maximum number of iterations in the linear solve.");
   args.AddOption(&move_bnd, "-bnd", "--move-boundary", "-fix-bnd",
                  "--fix-boundary",
                  "Enable motion along horizontal and vertical boundaries.");
   args.AddOption(&combomet, "-cmb", "--combo-type",
                  "Combination of metrics options:"
                  "0: Use single metric\n\t"
                  "1: Shape + space-dependent size given analytically\n\t"
                  "2: Shape + adapted size given discretely; shared target");
   args.AddOption(&normalization, "-nor", "--normalization", "-no-nor",
                  "--no-normalization",
                  "Make all terms in the optimization functional unitless.");
   args.AddOption(&fdscheme, "-fd", "--fd_approximation",
                  "Enable finite difference based derivative computations.");
   args.AddOption(&visualization, "-vis", "--visualization", "-no-vis",
                  "--no-visualization",
                  "Enable or disable GLVis visualization.");
   args.AddOption(&verbosity_level, "-vl", "--verbosity-level",
                  "Set the verbosity level - 0, 1, or 2.");
<<<<<<< HEAD
   args.AddOption(&devopt, "-d", "--device",
                  "Device configuration string, see Device::Configure().");
   args.AddOption(&pa, "-pa", "--partial-assembly", "-no-pa",
                  "--no-partial-assembly", "Enable Partial Assembly.");
=======
   args.AddOption(&adapt_eval, "-ae", "--adaptivity evaluatior",
                  "0 - Advection based (DEFAULT), 1 - GSLIB.");
>>>>>>> 21401db8
   args.Parse();
   if (!args.Good())
   {
      args.PrintUsage(cout);
      return 1;
   }
   args.PrintOptions(cout);

   Device device(devopt);
   device.Print();

   // 2. Initialize and refine the starting mesh.
   Mesh *mesh = new Mesh(mesh_file, 1, 1, false);
   for (int lev = 0; lev < rs_levels; lev++) { mesh->UniformRefinement(); }
   const int dim = mesh->Dimension();
   cout << "Mesh curvature: ";
   if (mesh->GetNodes()) { cout << mesh->GetNodes()->OwnFEC()->Name(); }
   else { cout << "(NONE)"; }
   cout << endl;

   // 3. Define a finite element space on the mesh. Here we use vector finite
   //    elements which are tensor products of quadratic finite elements. The
   //    number of components in the vector finite element space is specified by
   //    the last parameter of the FiniteElementSpace constructor.
   FiniteElementCollection *fec;
   if (mesh_poly_deg <= 0)
   {
      fec = new QuadraticPosFECollection;
      mesh_poly_deg = 2;
   }
   else { fec = new H1_FECollection(mesh_poly_deg, dim); }
   FiniteElementSpace *fespace = new FiniteElementSpace(mesh, fec, dim);

   // 4. Make the mesh curved based on the above finite element space. This
   //    means that we define the mesh elements through a fespace-based
   //    transformation of the reference element.
   mesh->SetNodalFESpace(fespace);

   // 5. Set up an empty right-hand side vector b, which is equivalent to b=0.
   Vector b(0);

   // 6. Get the mesh nodes (vertices and other degrees of freedom in the finite
   //    element space) as a finite element grid function in fespace. Note that
   //    changing x automatically changes the shapes of the mesh elements.
   GridFunction x(fespace);
   mesh->SetNodalGridFunction(&x);

   // 7. Define a vector representing the minimal local mesh size in the mesh
   //    nodes. We index the nodes using the scalar version of the degrees of
   //    freedom in fespace. Note: this is partition-dependent.
   //
   //    In addition, compute average mesh size and total volume.
   Vector h0(fespace->GetNDofs());
   h0.UseDevice(true);
   h0 = infinity();
   h0.HostReadWrite();
   double volume = 0.0;
   {
      Array<int> dofs;
      for (int i = 0; i < mesh->GetNE(); i++)
      {
         // Get the local scalar element degrees of freedom in dofs.
         fespace->GetElementDofs(i, dofs);
         // Adjust the value of h0 in dofs based on the local mesh size.
         const double hi = mesh->GetElementSize(i);
         for (int j = 0; j < dofs.Size(); j++)
         {
            h0(dofs[j]) = min(h0(dofs[j]), hi);
         }
         volume += mesh->GetElementVolume(i);
      }
   }
   const double small_phys_size = pow(volume, 1.0 / dim) / 100.0;
   dbg("small_phys_size:   %.15e", small_phys_size);

   {
      const int quad_order = mesh_poly_deg;
      const int geom_type = fespace->GetFE(0)->GetGeomType();
      const IntegrationRule &ir = IntRules.Get(geom_type, quad_order);

      const int NQ = ir.GetNPoints();
      const int NE = fespace->GetMesh()->GetNE();
      const int Q1D = IntRules.Get(Geometry::SEGMENT, quad_order).GetNPoints();
      const int flags = GeometricFactors::DETERMINANTS;
      const GeometricFactors *geom = mesh->GetGeometricFactors(ir, flags);
      MFEM_VERIFY(dim==2, "Only 2D is supported");
      const auto W = ir.GetWeights().Read();
      const auto detJ = Reshape(geom->detJ.Read(), NQ, NE);
      Vector volume_d(NE*NQ), one_d(NE*NQ);
      auto A = Reshape(volume_d.Write(), NQ, NE);
      auto O = Reshape(one_d.Write(), NQ, NE);
      MFEM_FORALL_2D(e, NE, Q1D, Q1D, 1,
      {
         MFEM_FOREACH_THREAD(qy,y,Q1D)
         {
            MFEM_FOREACH_THREAD(qx,x,Q1D)
            {
               const int q = qx + qy * Q1D;
               const double det = detJ(q,e);
               A(q,e) = W[q] * det;
               O(q,e) = 1.0;
            }
         }
      });
      volume = volume_d * one_d;
      const double small_phys_size_d = pow(volume, 1.0 / dim) / 100.0;
      dbg("small_phys_size_d: %.15e", small_phys_size_d);
   }

   // 8. Add a random perturbation to the nodes in the interior of the domain.
   //    We define a random grid function of fespace and make sure that it is
   //    zero on the boundary and its values are locally of the order of h0.
   //    The latter is based on the DofToVDof() method which maps the scalar to
   //    the vector degrees of freedom in fespace.
   GridFunction rdm(fespace);
   rdm.Randomize();
   rdm -= 0.25; // Shift to random values in [-0.5,0.5].
   rdm *= jitter;
   rdm.HostReadWrite();
   // Scale the random values to be of order of the local mesh size.
   for (int i = 0; i < fespace->GetNDofs(); i++)
   {
      for (int d = 0; d < dim; d++)
      {
         rdm(fespace->DofToVDof(i,d)) *= h0(i);
      }
   }
   Array<int> vdofs;
   for (int i = 0; i < fespace->GetNBE(); i++)
   {
      // Get the vector degrees of freedom in the boundary element.
      fespace->GetBdrElementVDofs(i, vdofs);
      // Set the boundary values to zero.
      for (int j = 0; j < vdofs.Size(); j++) { rdm(vdofs[j]) = 0.0; }
   }
   x -= rdm;
   x.SetTrueVector();
   x.SetFromTrueVector();

   // 9. Save the starting (prior to the optimization) mesh to a file. This
   //    output can be viewed later using GLVis: "glvis -m perturbed.mesh".
   {
      ofstream mesh_ofs("perturbed.mesh");
      mesh->Print(mesh_ofs);
   }

   // 10. Store the starting (prior to the optimization) positions.
   GridFunction x0(fespace);
   x0 = x;

   // 11. Form the integrator that uses the chosen metric and target.
   double tauval = -0.1;
   TMOP_QualityMetric *metric = NULL;
   //MFEM_VERIFY(metric_id == 2, "");
   switch (metric_id)
   {
      case 1: metric = new TMOP_Metric_001; break;
      case 2: metric = new TMOP_Metric_002; break; // <== metric ID
      case 7: metric = new TMOP_Metric_007; break;
      case 9: metric = new TMOP_Metric_009; break;
      case 14: metric = new TMOP_Metric_SSA2D; break;
      case 22: metric = new TMOP_Metric_022(tauval); break;
      case 50: metric = new TMOP_Metric_050; break;
      case 55: metric = new TMOP_Metric_055; break;
      case 56: metric = new TMOP_Metric_056; break;
      case 58: metric = new TMOP_Metric_058; break;
      case 77: metric = new TMOP_Metric_077; break;
      case 87: metric = new TMOP_Metric_SS2D; break;
      case 211: metric = new TMOP_Metric_211; break;
      case 252: metric = new TMOP_Metric_252(tauval); break;
      case 301: metric = new TMOP_Metric_301; break;
      case 302: metric = new TMOP_Metric_302; break;
      case 303: metric = new TMOP_Metric_303; break;
      case 315: metric = new TMOP_Metric_315; break;
      case 316: metric = new TMOP_Metric_316; break;
      case 321: metric = new TMOP_Metric_321; break;
      case 352: metric = new TMOP_Metric_352(tauval); break;
      default: cout << "Unknown metric_id: " << metric_id << endl; return 3;
   }
   TargetConstructor::TargetType target_t;
   TargetConstructor *target_c = NULL;
   HessianCoefficient *adapt_coeff = NULL;
   H1_FECollection ind_fec(mesh_poly_deg, dim);
   FiniteElementSpace ind_fes(mesh, &ind_fec);
<<<<<<< HEAD
   GridFunction size;
   //MFEM_VERIFY(target_id == 1, "");
=======
   FiniteElementSpace ind_fesv(mesh, &ind_fec, dim);
   GridFunction size(&ind_fes), aspr(&ind_fes), disc(&ind_fes), ori(&ind_fes);
   GridFunction aspr3d(&ind_fesv), size3d(&ind_fesv);
>>>>>>> 21401db8
   switch (target_id)
   {
      case 1: target_t = TargetConstructor::IDEAL_SHAPE_UNIT_SIZE; break; // <==
      case 2: target_t = TargetConstructor::IDEAL_SHAPE_EQUAL_SIZE; break;
      case 3: target_t = TargetConstructor::IDEAL_SHAPE_GIVEN_SIZE; break;
      case 4: // Analytic
      {
         target_t = TargetConstructor::GIVEN_FULL;
         AnalyticAdaptTC *tc = new AnalyticAdaptTC(target_t);
         adapt_coeff = new HessianCoefficient(dim, metric_id);
         tc->SetAnalyticTargetSpec(NULL, NULL, adapt_coeff);
         target_c = tc;
         break;
      }
      case 5: // Discrete size 2D
      {
         target_t = TargetConstructor::IDEAL_SHAPE_GIVEN_SIZE;
         DiscreteAdaptTC *tc = new DiscreteAdaptTC(target_t);
         if (adapt_eval == 0)
         {
            tc->SetAdaptivityEvaluator(new AdvectorCG);
         }
         else
         {
#ifdef MFEM_USE_GSLIB
            tc->SetAdaptivityEvaluator(new InterpolatorFP);
#else
            MFEM_ABORT("MFEM is not built with GSLIB.");
#endif
         }
         FunctionCoefficient ind_coeff(discrete_size_2d);
         size.ProjectCoefficient(ind_coeff);
         tc->SetSerialDiscreteTargetSize(size);
         target_c = tc;
         break;
      }
      case 6: // Discrete size + aspect ratio - 2D
      {
         GridFunction d_x(&ind_fes), d_y(&ind_fes);

         target_t = TargetConstructor::GIVEN_SHAPE_AND_SIZE;
         DiscreteAdaptTC *tc = new DiscreteAdaptTC(target_t);
         FunctionCoefficient ind_coeff(material_indicator_2d);
         disc.ProjectCoefficient(ind_coeff);
         if (adapt_eval == 0)
         {
            tc->SetAdaptivityEvaluator(new AdvectorCG);
         }
         else
         {
#ifdef MFEM_USE_GSLIB
            tc->SetAdaptivityEvaluator(new InterpolatorFP);
#else
            MFEM_ABORT("MFEM is not built with GSLIB.");
#endif
         }

         //Diffuse the interface
         DiffuseField(disc,2);

         //Get  partials with respect to x and y of the grid function
         disc.GetDerivative(1,0,d_x);
         disc.GetDerivative(1,1,d_y);

         //Compute the squared magnitude of the gradient
         for (int i = 0; i < size.Size(); i++)
         {
            size(i) = std::pow(d_x(i),2)+std::pow(d_y(i),2);
         }
         const double max = size.Max();

         for (int i = 0; i < d_x.Size(); i++)
         {
            d_x(i) = std::abs(d_x(i));
            d_y(i) = std::abs(d_y(i));
         }
         const double eps = 0.01;
         const double aspr_ratio = 20.0;
         const double size_ratio = 40.0;

         for (int i = 0; i < size.Size(); i++)
         {
            size(i) = (size(i)/max);
            aspr(i) = (d_x(i)+eps)/(d_y(i)+eps);
            aspr(i) = 0.1 + 0.9*(1-size(i))*(1-size(i));
            if (aspr(i) > aspr_ratio) {aspr(i) = aspr_ratio;}
            if (aspr(i) < 1.0/aspr_ratio) {aspr(i) = 1.0/aspr_ratio;}
         }
         Vector vals;
         const int NE = mesh->GetNE();
         double volume = 0.0, volume_ind = 0.0;

         for (int i = 0; i < NE; i++)
         {
            ElementTransformation *Tr = mesh->GetElementTransformation(i);
            const IntegrationRule &ir =
               IntRules.Get(mesh->GetElementBaseGeometry(i), Tr->OrderJ());
            size.GetValues(i, ir, vals);
            for (int j = 0; j < ir.GetNPoints(); j++)
            {
               const IntegrationPoint &ip = ir.IntPoint(j);
               Tr->SetIntPoint(&ip);
               volume     += ip.weight * Tr->Weight();
               volume_ind += vals(j) * ip.weight * Tr->Weight();
            }
         }

         const double avg_zone_size = volume / NE;

         const double small_avg_ratio = (volume_ind + (volume - volume_ind) /
                                         size_ratio) /
                                        volume;

         const double small_zone_size = small_avg_ratio * avg_zone_size;
         const double big_zone_size   = size_ratio * small_zone_size;

         for (int i = 0; i < size.Size(); i++)
         {
            const double val = size(i);
            const double a = (big_zone_size - small_zone_size) / small_zone_size;
            size(i) = big_zone_size / (1.0+a*val);
         }

         DiffuseField(size, 2);
         DiffuseField(aspr, 2);

         tc->SetSerialDiscreteTargetSize(size);
         tc->SetSerialDiscreteTargetAspectRatio(aspr);
         target_c = tc;
         break;
      }
      case 7: // Discrete aspect ratio 3D
      {
         target_t = TargetConstructor::GIVEN_SHAPE_AND_SIZE;
         DiscreteAdaptTC *tc = new DiscreteAdaptTC(target_t);
         if (adapt_eval == 0)
         {
            tc->SetAdaptivityEvaluator(new AdvectorCG);
         }
         else
         {
#ifdef MFEM_USE_GSLIB
            tc->SetAdaptivityEvaluator(new InterpolatorFP);
#else
            MFEM_ABORT("MFEM is not built with GSLIB.");
#endif
         }
         VectorFunctionCoefficient fd_aspr3d(dim, discrete_aspr_3d);
         aspr3d.ProjectCoefficient(fd_aspr3d);

         tc->SetSerialDiscreteTargetAspectRatio(aspr3d);
         target_c = tc;
         break;
      }
      case 8: // shape/size + orientation 2D
      {
         target_t = TargetConstructor::GIVEN_SHAPE_AND_SIZE;
         DiscreteAdaptTC *tc = new DiscreteAdaptTC(target_t);
         if (adapt_eval == 0)
         {
            tc->SetAdaptivityEvaluator(new AdvectorCG);
         }
         else
         {
#ifdef MFEM_USE_GSLIB
            tc->SetAdaptivityEvaluator(new InterpolatorFP);
#else
            MFEM_ABORT("MFEM is not built with GSLIB.");
#endif
         }

         if (metric_id == 14)
         {
            ConstantCoefficient ind_coeff(0.1*0.1);
            size.ProjectCoefficient(ind_coeff);
            tc->SetSerialDiscreteTargetSize(size);
         }

         if (metric_id == 87)
         {
            FunctionCoefficient aspr_coeff(discrete_aspr_2d);
            aspr.ProjectCoefficient(aspr_coeff);
            DiffuseField(aspr,2);
            tc->SetSerialDiscreteTargetAspectRatio(aspr);
         }

         FunctionCoefficient ori_coeff(discrete_ori_2d);
         ori.ProjectCoefficient(ori_coeff);
         tc->SetSerialDiscreteTargetOrientation(ori);
         target_c = tc;
         break;
      }
      default: cout << "Unknown target_id: " << target_id << endl; return 3;
   }
   if (target_c == NULL)
   {
      target_c = new TargetConstructor(target_t);
   }
   target_c->SetNodes(x0);
   TMOP_Integrator *he_nlf_integ = new TMOP_Integrator(metric, target_c);
   if (fdscheme) { he_nlf_integ->EnableFiniteDifferences(x); }

   // 12. Setup the quadrature rule for the non-linear form integrator.
   const IntegrationRule *ir = NULL;
   const int geom_type = fespace->GetFE(0)->GetGeomType();
   switch (quad_type)
   {
      case 1: ir = &IntRulesLo.Get(geom_type, quad_order); break;
      case 2: ir = &IntRules.Get(geom_type, quad_order); break;
      case 3: ir = &IntRulesCU.Get(geom_type, quad_order); break;
      default: cout << "Unknown quad_type: " << quad_type << endl;
         delete he_nlf_integ; return 3;
   }
   cout << "Quadrature points per cell: " << ir->GetNPoints() << endl;
   he_nlf_integ->SetIntegrationRule(*ir);

   if (normalization) { he_nlf_integ->EnableNormalization(x0); }

   // 13. Limit the node movement.
   // The limiting distances can be given by a general function of space.
   GridFunction dist(fespace);
   dist = 1.0;
   // The small_phys_size is relevant only with proper normalization.
   if (normalization) { dist = small_phys_size; }
   ConstantCoefficient lim_coeff(lim_const);
   MFEM_VERIFY(lim_const == 0.0, "");
   if (lim_const != 0.0) { he_nlf_integ->EnableLimiting(x0, dist, lim_coeff); }

   // 14. Setup the final NonlinearForm (which defines the integral of interest,
   //     its first and second derivatives). Here we can use a combination of
   //     metrics, i.e., optimize the sum of two integrals, where both are
   //     scaled by used-defined space-dependent weights. Note that there are no
   //     command-line options for the weights and the type of the second
   //     metric; one should update those in the code.
   NonlinearForm a(fespace);
   if (pa) { a.SetAssemblyLevel(AssemblyLevel::PARTIAL); }
   ConstantCoefficient *coeff1 = NULL;
   TMOP_QualityMetric *metric2 = NULL;
   TargetConstructor *target_c2 = NULL;
   FunctionCoefficient coeff2(weight_fun);

   MFEM_VERIFY(combomet == 0,"");
   if (combomet > 0)
   {
      // First metric.
      coeff1 = new ConstantCoefficient(1.0);
      he_nlf_integ->SetCoefficient(*coeff1);

      // Second metric.
      metric2 = new TMOP_Metric_077;
      TMOP_Integrator *he_nlf_integ2 = NULL;
      if (combomet == 1)
      {
         target_c2 = new TargetConstructor(
            TargetConstructor::IDEAL_SHAPE_EQUAL_SIZE);
         target_c2->SetVolumeScale(0.01);
         target_c2->SetNodes(x0);
         he_nlf_integ2 = new TMOP_Integrator(metric2, target_c2);
         he_nlf_integ2->SetCoefficient(coeff2);
      }
      else { he_nlf_integ2 = new TMOP_Integrator(metric2, target_c); }
      he_nlf_integ2->SetIntegrationRule(*ir);
      if (fdscheme) { he_nlf_integ2->EnableFiniteDifferences(x); }

      TMOPComboIntegrator *combo = new TMOPComboIntegrator;
      combo->AddTMOPIntegrator(he_nlf_integ);
      combo->AddTMOPIntegrator(he_nlf_integ2);
      if (normalization) { combo->EnableNormalization(x0); }
      if (lim_const != 0.0) { combo->EnableLimiting(x0, dist, lim_coeff); }

      a.AddDomainIntegrator(combo);
   }
   else { a.AddDomainIntegrator(he_nlf_integ); }

   if (pa) { a.Setup(); }

   const double init_energy = a.GetGridFunctionEnergy(x);
   dbg("init_energy: %.15e", init_energy);

   if (pa)
   {
      const double init_energy_mf = a.GetGridFunctionEnergyPA(x);
      dbg("init_energy: %.15e", init_energy_mf);
      MFEM_VERIFY(fabs(init_energy-init_energy_mf)<EPS,"");
   }

   // 15. Visualize the starting mesh and metric values.
   if (visualization)
   {
      char title[] = "Initial metric values";
      vis_tmop_metric_s(mesh_poly_deg, *metric, *target_c, *mesh, title, 0);
   }

   // 16. Fix all boundary nodes, or fix only a given component depending on the
   //     boundary attributes of the given mesh. Attributes 1/2/3 correspond to
   //     fixed x/y/z components of the node. Attribute 4 corresponds to an
   //     entirely fixed node. Other boundary attributes do not affect the node
   //     movement boundary conditions.
   if (move_bnd == false)
   {
      Array<int> ess_bdr(mesh->bdr_attributes.Max());
      ess_bdr = 1;
      a.SetEssentialBC(ess_bdr);
   }
   else
   {
      const int nd  = fespace->GetBE(0)->GetDof();
      int n = 0;
      for (int i = 0; i < mesh->GetNBE(); i++)
      {
         const int attr = mesh->GetBdrElement(i)->GetAttribute();
         MFEM_VERIFY(!(dim == 2 && attr == 3),
                     "Boundary attribute 3 must be used only for 3D meshes. "
                     "Adjust the attributes (1/2/3/4 for fixed x/y/z/all "
                     "components, rest for free nodes), or use -fix-bnd.");
         if (attr == 1 || attr == 2 || attr == 3) { n += nd; }
         if (attr == 4) { n += nd * dim; }
      }
      Array<int> ess_vdofs(n), vdofs;
      n = 0;
      for (int i = 0; i < mesh->GetNBE(); i++)
      {
         const int attr = mesh->GetBdrElement(i)->GetAttribute();
         fespace->GetBdrElementVDofs(i, vdofs);
         if (attr == 1) // Fix x components.
         {
            for (int j = 0; j < nd; j++)
            { ess_vdofs[n++] = vdofs[j]; }
         }
         else if (attr == 2) // Fix y components.
         {
            for (int j = 0; j < nd; j++)
            { ess_vdofs[n++] = vdofs[j+nd]; }
         }
         else if (attr == 3) // Fix z components.
         {
            for (int j = 0; j < nd; j++)
            { ess_vdofs[n++] = vdofs[j+2*nd]; }
         }
         else if (attr == 4) // Fix all components.
         {
            for (int j = 0; j < vdofs.Size(); j++)
            { ess_vdofs[n++] = vdofs[j]; }
         }
      }
      a.SetEssentialVDofs(ess_vdofs);
   }

   // 17. As we use the Newton method to solve the resulting nonlinear system,
   //     here we setup the linear solver for the system's Jacobian.
   //MFEM_VERIFY(lin_solver == 1, "");
   Solver *S = NULL;
   const double linsol_rtol = 1e-12;
   if (lin_solver == 0)
   {
      S = new DSmoother(1, 1.0, max_lin_iter);
   }
   else if (lin_solver == 1)
   {
      CGSolver *cg = new CGSolver;
      cg->SetMaxIter(max_lin_iter);
      cg->SetRelTol(linsol_rtol);
      cg->SetAbsTol(0.0);
      cg->SetPrintLevel(verbosity_level >= 2 ? 3 : -1);
      S = cg;
   }
   else
   {
      MINRESSolver *minres = new MINRESSolver;
      minres->SetMaxIter(max_lin_iter);
      minres->SetRelTol(linsol_rtol);
      minres->SetAbsTol(0.0);
      minres->SetPrintLevel(verbosity_level >= 2 ? 3 : -1);
      S = minres;
   }

   // 18. Compute the minimum det(J) of the starting mesh.
   tauval = infinity();
   const int NE = mesh->GetNE();
   for (int i = 0; i < NE; i++)
   {
      ElementTransformation *transf = mesh->GetElementTransformation(i);
      for (int j = 0; j < ir->GetNPoints(); j++)
      {
         transf->SetIntPoint(&ir->IntPoint(j));
         tauval = min(tauval, transf->Jacobian().Det());
      }
   }
   cout << "Minimum det(J) of the original mesh is " << tauval << endl;
   dbg("Minimum det(J) of the original mesh: %.15e", tauval);
   if (pa && dim == 2)
   {
      // Compute the minimum det(J) of the starting mesh on the device.
      const int NQ = ir->GetNPoints();
      const int NE = mesh->GetNE();
      const int Q1D = IntRules.Get(Geometry::SEGMENT, ir->GetOrder()).GetNPoints();
      dbg("NQ:%d, Q1D:%d", NQ, Q1D);
      MFEM_VERIFY( Q1D*Q1D == NQ, "");
      const int flags = GeometricFactors::DETERMINANTS;
      const GeometricFactors *geom = mesh->GetGeometricFactors(*ir, flags);
      MFEM_VERIFY(dim==2, "Only 2D is supported");
      const auto detJ = Reshape(geom->detJ.Read(), NQ, NE);
      Vector tauval_d(NE*NQ);
      auto A = Reshape(tauval_d.Write(), NQ, NE);
      MFEM_FORALL_2D(e, NE, Q1D, Q1D, 1,
      {
         MFEM_FOREACH_THREAD(qy,y,Q1D)
         {
            MFEM_FOREACH_THREAD(qx,x,Q1D)
            {
               const int q = qx + qy * Q1D;
               A(q,e) = detJ(q,e);
            }
         }
      });
      const double tauval_d_min = tauval_d.Min();
      cout << "Minimum det(J) of the original mesh is " << tauval_d_min << endl;
      dbg("Minimum det(J) of the original mesh: %.15e", tauval_d_min);
      MFEM_VERIFY(fabs(tauval-tauval_d_min)<EPS,"");
   }

   // 19. Finally, perform the nonlinear optimization.
   //MFEM_VERIFY(tauval > 0.0, "");
   NewtonSolver *newton = NULL;
   if (tauval > 0.0)
   {
      tauval = 0.0;
      TMOPNewtonSolver *tns = new TMOPNewtonSolver(*ir);
      newton = tns;
      cout << "TMOPNewtonSolver is used (as all det(J) > 0).\n";
   }
   else
   {
      if ( (dim == 2 && metric_id != 22 && metric_id != 252) ||
           (dim == 3 && metric_id != 352) )
      {
         cout << "The mesh is inverted. Use an untangling metric." << endl;
         return 3;
      }
      tauval -= 0.01 * h0.Min(); // Slightly below minJ0 to avoid div by 0.
      newton = new TMOPDescentNewtonSolver(*ir);
      cout << "The TMOPDescentNewtonSolver is used (as some det(J) < 0).\n";
   }
   newton->SetPreconditioner(*S);
   newton->SetMaxIter(newton_iter);
   newton->SetRelTol(newton_rtol);
   newton->SetAbsTol(0.0);
   newton->SetPrintLevel(verbosity_level >= 1 ? 1 : -1);
   dbg("newton->SetOperator(a)");
   newton->SetOperator(a);
   dbg("newton->Mult");
   newton->Mult(b, x.GetTrueVector());
   x.SetFromTrueVector();
   //dbg("returning...");
   //return 0;

   if (newton->GetConverged() == false)
   {
      cout << "NewtonIteration: rtol = " << newton_rtol << " not achieved."
           << endl;
   }
   delete newton;

   // 20. Save the optimized mesh to a file. This output can be viewed later
   //     using GLVis: "glvis -m optimized.mesh".
   {
      ofstream mesh_ofs("optimized.mesh");
      mesh_ofs.precision(14);
      mesh->Print(mesh_ofs);
   }

   // 21. Compute the amount of energy decrease.
   const double fin_energy = a.GetGridFunctionEnergy(x);
   double metric_part = fin_energy;
   if (lim_const != 0.0)
   {
      lim_coeff.constant = 0.0;
      metric_part = a.GetGridFunctionEnergy(x);
      lim_coeff.constant = lim_const;
   }
   cout << "Initial strain energy: " << init_energy
        << " = metrics: " << init_energy
        << " + limiting term: " << 0.0 << endl;
   cout << "  Final strain energy: " << fin_energy
        << " = metrics: " << metric_part
        << " + limiting term: " << fin_energy - metric_part << endl;
   cout << "The strain energy decreased by: " << setprecision(12)
        << (init_energy - fin_energy) * 100.0 / init_energy << " %." << endl;

   // 22. Visualize the final mesh and metric values.
   if (visualization)
   {
      char title[] = "Final metric values";
      vis_tmop_metric_s(mesh_poly_deg, *metric, *target_c, *mesh, title, 600);
   }

   // 23. Visualize the mesh displacement.
   if (visualization)
   {
      x0 -= x;
      osockstream sock(19916, "localhost");
      sock << "solution\n";
      mesh->Print(sock);
      x0.Save(sock);
      sock.send();
      sock << "window_title 'Displacements'\n"
           << "window_geometry "
           << 1200 << " " << 0 << " " << 600 << " " << 600 << "\n"
           << "keys jRmclA" << endl;
   }

   // 24. Free the used memory.
   delete S;
   delete target_c2;
   delete metric2;
   delete coeff1;
   delete target_c;
   delete adapt_coeff;
   delete metric;
   delete fespace;
   delete fec;
   delete mesh;

   return 0;
}<|MERGE_RESOLUTION|>--- conflicted
+++ resolved
@@ -113,12 +113,9 @@
    bool visualization    = true;
    int verbosity_level   = 0;
    int fdscheme          = 0;
-<<<<<<< HEAD
    const char *devopt    = "cpu";
    bool pa               = false;
-=======
    int adapt_eval        = 0;
->>>>>>> 21401db8
 
    // 1. Parse command-line options.
    OptionsParser args(argc, argv);
@@ -193,15 +190,12 @@
                   "Enable or disable GLVis visualization.");
    args.AddOption(&verbosity_level, "-vl", "--verbosity-level",
                   "Set the verbosity level - 0, 1, or 2.");
-<<<<<<< HEAD
    args.AddOption(&devopt, "-d", "--device",
                   "Device configuration string, see Device::Configure().");
    args.AddOption(&pa, "-pa", "--partial-assembly", "-no-pa",
                   "--no-partial-assembly", "Enable Partial Assembly.");
-=======
    args.AddOption(&adapt_eval, "-ae", "--adaptivity evaluatior",
                   "0 - Advection based (DEFAULT), 1 - GSLIB.");
->>>>>>> 21401db8
    args.Parse();
    if (!args.Good())
    {
@@ -386,14 +380,10 @@
    HessianCoefficient *adapt_coeff = NULL;
    H1_FECollection ind_fec(mesh_poly_deg, dim);
    FiniteElementSpace ind_fes(mesh, &ind_fec);
-<<<<<<< HEAD
    GridFunction size;
-   //MFEM_VERIFY(target_id == 1, "");
-=======
    FiniteElementSpace ind_fesv(mesh, &ind_fec, dim);
    GridFunction size(&ind_fes), aspr(&ind_fes), disc(&ind_fes), ori(&ind_fes);
    GridFunction aspr3d(&ind_fesv), size3d(&ind_fesv);
->>>>>>> 21401db8
    switch (target_id)
    {
       case 1: target_t = TargetConstructor::IDEAL_SHAPE_UNIT_SIZE; break; // <==
