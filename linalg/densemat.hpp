--- conflicted
+++ resolved
@@ -727,18 +727,6 @@
 
    double &operator()(int i, int j, int k)
    {
-<<<<<<< HEAD
-      MFEM_ASSERT(i >= 0 && i < SizeI(), "i=" << i);
-      MFEM_ASSERT(j >= 0 && j < SizeJ(), "j=" << j);
-      MFEM_ASSERT(k >= 0 && k < SizeK(), "k=" << k);
-      return tdata[i+SizeI()*(j+SizeJ()*k)];
-   }
-   const double &operator()(int i, int j, int k) const
-   {
-      MFEM_ASSERT(i >= 0 && i < SizeI(), "i=" << i);
-      MFEM_ASSERT(j >= 0 && j < SizeJ(), "j=" << j);
-      MFEM_ASSERT(k >= 0 && k < SizeK(), "k=" << k);
-=======
       MFEM_ASSERT_INDEX_IN_RANGE(i, 0, SizeI());
       MFEM_ASSERT_INDEX_IN_RANGE(j, 0, SizeJ());
       MFEM_ASSERT_INDEX_IN_RANGE(k, 0, SizeK());
@@ -750,7 +738,6 @@
       MFEM_ASSERT_INDEX_IN_RANGE(i, 0, SizeI());
       MFEM_ASSERT_INDEX_IN_RANGE(j, 0, SizeJ());
       MFEM_ASSERT_INDEX_IN_RANGE(k, 0, SizeK());
->>>>>>> b6d50d0b
       return tdata[i+SizeI()*(j+SizeJ()*k)];
    }
 
