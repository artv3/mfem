--- conflicted
+++ resolved
@@ -763,11 +763,7 @@
 };
 
 /** @brief PowerMethod helper class to estimate the largest eigenvalue of an
-<<<<<<< HEAD
- *         operator using the iterative power method. */
-=======
            operator using the iterative power method. */
->>>>>>> dcd2ed5c
 class PowerMethod
 {
    Vector v1;
